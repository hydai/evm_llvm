--- conflicted
+++ resolved
@@ -370,30 +370,12 @@
   def int_x86_sse2_padds_w : GCCBuiltin<"__builtin_ia32_paddsw128">,
               Intrinsic<[llvm_v8i16_ty], [llvm_v8i16_ty,
                          llvm_v8i16_ty], [IntrNoMem, Commutative]>;
-<<<<<<< HEAD
-  def int_x86_sse2_paddus_b : GCCBuiltin<"__builtin_ia32_paddusb128">,
-              Intrinsic<[llvm_v16i8_ty], [llvm_v16i8_ty,
-                         llvm_v16i8_ty], [IntrNoMem, Commutative]>;
-  def int_x86_sse2_paddus_w : GCCBuiltin<"__builtin_ia32_paddusw128">,
-              Intrinsic<[llvm_v8i16_ty], [llvm_v8i16_ty,
-                         llvm_v8i16_ty], [IntrNoMem, Commutative]>;
-=======
->>>>>>> 681bdae9
   def int_x86_sse2_psubs_b : GCCBuiltin<"__builtin_ia32_psubsb128">,
               Intrinsic<[llvm_v16i8_ty], [llvm_v16i8_ty,
                          llvm_v16i8_ty], [IntrNoMem]>;
   def int_x86_sse2_psubs_w : GCCBuiltin<"__builtin_ia32_psubsw128">,
               Intrinsic<[llvm_v8i16_ty], [llvm_v8i16_ty,
                          llvm_v8i16_ty], [IntrNoMem]>;
-<<<<<<< HEAD
-  def int_x86_sse2_psubus_b : GCCBuiltin<"__builtin_ia32_psubusb128">,
-              Intrinsic<[llvm_v16i8_ty], [llvm_v16i8_ty,
-                         llvm_v16i8_ty], [IntrNoMem]>;
-  def int_x86_sse2_psubus_w : GCCBuiltin<"__builtin_ia32_psubusw128">,
-              Intrinsic<[llvm_v8i16_ty], [llvm_v8i16_ty,
-                         llvm_v8i16_ty], [IntrNoMem]>;
-=======
->>>>>>> 681bdae9
   def int_x86_sse2_pmulhu_w : GCCBuiltin<"__builtin_ia32_pmulhuw128">,
               Intrinsic<[llvm_v8i16_ty], [llvm_v8i16_ty,
                          llvm_v8i16_ty], [IntrNoMem, Commutative]>;
@@ -1370,30 +1352,12 @@
   def int_x86_avx2_padds_w : GCCBuiltin<"__builtin_ia32_paddsw256">,
               Intrinsic<[llvm_v16i16_ty], [llvm_v16i16_ty,
                          llvm_v16i16_ty], [IntrNoMem, Commutative]>;
-<<<<<<< HEAD
-  def int_x86_avx2_paddus_b : GCCBuiltin<"__builtin_ia32_paddusb256">,
-              Intrinsic<[llvm_v32i8_ty], [llvm_v32i8_ty,
-                         llvm_v32i8_ty], [IntrNoMem, Commutative]>;
-  def int_x86_avx2_paddus_w : GCCBuiltin<"__builtin_ia32_paddusw256">,
-              Intrinsic<[llvm_v16i16_ty], [llvm_v16i16_ty,
-                         llvm_v16i16_ty], [IntrNoMem, Commutative]>;
-=======
->>>>>>> 681bdae9
   def int_x86_avx2_psubs_b : GCCBuiltin<"__builtin_ia32_psubsb256">,
               Intrinsic<[llvm_v32i8_ty], [llvm_v32i8_ty,
                          llvm_v32i8_ty], [IntrNoMem]>;
   def int_x86_avx2_psubs_w : GCCBuiltin<"__builtin_ia32_psubsw256">,
               Intrinsic<[llvm_v16i16_ty], [llvm_v16i16_ty,
                          llvm_v16i16_ty], [IntrNoMem]>;
-<<<<<<< HEAD
-  def int_x86_avx2_psubus_b : GCCBuiltin<"__builtin_ia32_psubusb256">,
-              Intrinsic<[llvm_v32i8_ty], [llvm_v32i8_ty,
-                         llvm_v32i8_ty], [IntrNoMem]>;
-  def int_x86_avx2_psubus_w : GCCBuiltin<"__builtin_ia32_psubusw256">,
-              Intrinsic<[llvm_v16i16_ty], [llvm_v16i16_ty,
-                         llvm_v16i16_ty], [IntrNoMem]>;
-=======
->>>>>>> 681bdae9
   def int_x86_avx2_pmulhu_w : GCCBuiltin<"__builtin_ia32_pmulhuw256">,
               Intrinsic<[llvm_v16i16_ty], [llvm_v16i16_ty,
                          llvm_v16i16_ty], [IntrNoMem, Commutative]>;
@@ -3689,80 +3653,6 @@
 }
 // Integer arithmetic ops
 let TargetPrefix = "x86" in {
-<<<<<<< HEAD
-  def int_x86_avx512_mask_padds_b_128 : // FIXME: remove this intrinsic
-          Intrinsic<[llvm_v16i8_ty], [llvm_v16i8_ty, llvm_v16i8_ty,
-                     llvm_v16i8_ty, llvm_i16_ty], [IntrNoMem]>;
-  def int_x86_avx512_mask_padds_b_256 : // FIXME: remove this intrinsic
-          Intrinsic<[llvm_v32i8_ty], [llvm_v32i8_ty, llvm_v32i8_ty,
-                     llvm_v32i8_ty, llvm_i32_ty], [IntrNoMem]>;
-  def int_x86_avx512_mask_padds_b_512 : GCCBuiltin<"__builtin_ia32_paddsb512_mask">,
-          Intrinsic<[llvm_v64i8_ty], [llvm_v64i8_ty, llvm_v64i8_ty,
-                     llvm_v64i8_ty, llvm_i64_ty], [IntrNoMem]>;
-  def int_x86_avx512_mask_padds_w_128 : // FIXME: remove this intrinsic
-          Intrinsic<[llvm_v8i16_ty], [llvm_v8i16_ty, llvm_v8i16_ty,
-                     llvm_v8i16_ty, llvm_i8_ty], [IntrNoMem]>;
-  def int_x86_avx512_mask_padds_w_256 : // FIXME: remove this intrinsic
-          Intrinsic<[llvm_v16i16_ty], [llvm_v16i16_ty, llvm_v16i16_ty,
-                     llvm_v16i16_ty, llvm_i16_ty], [IntrNoMem]>;
-  def int_x86_avx512_mask_padds_w_512 : GCCBuiltin<"__builtin_ia32_paddsw512_mask">,
-          Intrinsic<[llvm_v32i16_ty], [llvm_v32i16_ty, llvm_v32i16_ty,
-                     llvm_v32i16_ty, llvm_i32_ty], [IntrNoMem]>;
-  def int_x86_avx512_mask_paddus_b_128 : // FIXME: remove this intrinsic
-          Intrinsic<[llvm_v16i8_ty], [llvm_v16i8_ty, llvm_v16i8_ty,
-                     llvm_v16i8_ty, llvm_i16_ty], [IntrNoMem]>;
-  def int_x86_avx512_mask_paddus_b_256 : // FIXME: remove this intrinsic
-          Intrinsic<[llvm_v32i8_ty], [llvm_v32i8_ty, llvm_v32i8_ty,
-                     llvm_v32i8_ty, llvm_i32_ty], [IntrNoMem]>;
-  def int_x86_avx512_mask_paddus_b_512 : GCCBuiltin<"__builtin_ia32_paddusb512_mask">,
-          Intrinsic<[llvm_v64i8_ty], [llvm_v64i8_ty, llvm_v64i8_ty,
-                     llvm_v64i8_ty, llvm_i64_ty], [IntrNoMem]>;
-  def int_x86_avx512_mask_paddus_w_128 : // FIXME: remove this intrinsic
-          Intrinsic<[llvm_v8i16_ty], [llvm_v8i16_ty, llvm_v8i16_ty,
-                     llvm_v8i16_ty, llvm_i8_ty], [IntrNoMem]>;
-  def int_x86_avx512_mask_paddus_w_256 : // FIXME: remove this intrinsic
-          Intrinsic<[llvm_v16i16_ty], [llvm_v16i16_ty, llvm_v16i16_ty,
-                     llvm_v16i16_ty, llvm_i16_ty], [IntrNoMem]>;
-  def int_x86_avx512_mask_paddus_w_512 : GCCBuiltin<"__builtin_ia32_paddusw512_mask">,
-          Intrinsic<[llvm_v32i16_ty], [llvm_v32i16_ty, llvm_v32i16_ty,
-                     llvm_v32i16_ty, llvm_i32_ty], [IntrNoMem]>;
-  def int_x86_avx512_mask_psubs_b_128 : // FIXME: remove this intrinsic
-          Intrinsic<[llvm_v16i8_ty], [llvm_v16i8_ty, llvm_v16i8_ty,
-                     llvm_v16i8_ty, llvm_i16_ty], [IntrNoMem]>;
-  def int_x86_avx512_mask_psubs_b_256 : // FIXME: remove this intrinsic
-          Intrinsic<[llvm_v32i8_ty], [llvm_v32i8_ty, llvm_v32i8_ty,
-                     llvm_v32i8_ty, llvm_i32_ty], [IntrNoMem]>;
-  def int_x86_avx512_mask_psubs_b_512 : GCCBuiltin<"__builtin_ia32_psubsb512_mask">,
-          Intrinsic<[llvm_v64i8_ty], [llvm_v64i8_ty, llvm_v64i8_ty,
-                     llvm_v64i8_ty, llvm_i64_ty], [IntrNoMem]>;
-  def int_x86_avx512_mask_psubs_w_128 : // FIXME: remove this intrinsic
-          Intrinsic<[llvm_v8i16_ty], [llvm_v8i16_ty, llvm_v8i16_ty,
-                     llvm_v8i16_ty, llvm_i8_ty], [IntrNoMem]>;
-  def int_x86_avx512_mask_psubs_w_256 : // FIXME: remove this intrinsic
-          Intrinsic<[llvm_v16i16_ty], [llvm_v16i16_ty, llvm_v16i16_ty,
-                     llvm_v16i16_ty, llvm_i16_ty], [IntrNoMem]>;
-  def int_x86_avx512_mask_psubs_w_512 : GCCBuiltin<"__builtin_ia32_psubsw512_mask">,
-          Intrinsic<[llvm_v32i16_ty], [llvm_v32i16_ty, llvm_v32i16_ty,
-                     llvm_v32i16_ty, llvm_i32_ty], [IntrNoMem]>;
-  def int_x86_avx512_mask_psubus_b_128 : // FIXME: remove this intrinsic
-          Intrinsic<[llvm_v16i8_ty], [llvm_v16i8_ty, llvm_v16i8_ty,
-                     llvm_v16i8_ty, llvm_i16_ty], [IntrNoMem]>;
-  def int_x86_avx512_mask_psubus_b_256 : // FIXME: remove this intrinsic
-          Intrinsic<[llvm_v32i8_ty], [llvm_v32i8_ty, llvm_v32i8_ty,
-                     llvm_v32i8_ty, llvm_i32_ty], [IntrNoMem]>;
-  def int_x86_avx512_mask_psubus_b_512 : GCCBuiltin<"__builtin_ia32_psubusb512_mask">,
-          Intrinsic<[llvm_v64i8_ty], [llvm_v64i8_ty, llvm_v64i8_ty,
-                     llvm_v64i8_ty, llvm_i64_ty], [IntrNoMem]>;
-  def int_x86_avx512_mask_psubus_w_128 : // FIXME: remove this intrinsic
-          Intrinsic<[llvm_v8i16_ty], [llvm_v8i16_ty, llvm_v8i16_ty,
-                     llvm_v8i16_ty, llvm_i8_ty], [IntrNoMem]>;
-  def int_x86_avx512_mask_psubus_w_256 : // FIXME: remove this intrinsic
-          Intrinsic<[llvm_v16i16_ty], [llvm_v16i16_ty, llvm_v16i16_ty,
-                     llvm_v16i16_ty, llvm_i16_ty], [IntrNoMem]>;
-  def int_x86_avx512_mask_psubus_w_512 : GCCBuiltin<"__builtin_ia32_psubusw512_mask">,
-          Intrinsic<[llvm_v32i16_ty], [llvm_v32i16_ty, llvm_v32i16_ty,
-                     llvm_v32i16_ty, llvm_i32_ty], [IntrNoMem]>;
-=======
   def int_x86_avx512_padds_b_512 : GCCBuiltin<"__builtin_ia32_paddsb512">,
           Intrinsic<[llvm_v64i8_ty], [llvm_v64i8_ty, llvm_v64i8_ty],
                     [IntrNoMem]>;
@@ -3775,7 +3665,6 @@
   def int_x86_avx512_psubs_w_512 : GCCBuiltin<"__builtin_ia32_psubsw512">,
           Intrinsic<[llvm_v32i16_ty], [llvm_v32i16_ty, llvm_v32i16_ty],
                      [IntrNoMem]>;
->>>>>>> 681bdae9
   def int_x86_avx512_pmulhu_w_512 : GCCBuiltin<"__builtin_ia32_pmulhuw512">,
               Intrinsic<[llvm_v32i16_ty], [llvm_v32i16_ty,
                          llvm_v32i16_ty], [IntrNoMem, Commutative]>;
