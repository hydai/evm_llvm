//===- CallPromotionUtils.cpp - Utilities for call promotion ----*- C++ -*-===//
//
//                     The LLVM Compiler Infrastructure
//
// This file is distributed under the University of Illinois Open Source
// License. See LICENSE.TXT for details.
//
//===----------------------------------------------------------------------===//
//
// This file implements utilities useful for promoting indirect call sites to
// direct call sites.
//
//===----------------------------------------------------------------------===//

#include "llvm/Transforms/Utils/CallPromotionUtils.h"
#include "llvm/IR/IRBuilder.h"
#include "llvm/Transforms/Utils/BasicBlockUtils.h"

using namespace llvm;

#define DEBUG_TYPE "call-promotion-utils"

/// Fix-up phi nodes in an invoke instruction's normal destination.
///
/// After versioning an invoke instruction, values coming from the original
/// block will now be coming from the "merge" block. For example, in the code
/// below:
///
///   then_bb:
///     %t0 = invoke i32 %ptr() to label %merge_bb unwind label %unwind_dst
///
///   else_bb:
///     %t1 = invoke i32 %ptr() to label %merge_bb unwind label %unwind_dst
///
///   merge_bb:
///     %t2 = phi i32 [ %t0, %then_bb ], [ %t1, %else_bb ]
///     br %normal_dst
///
///   normal_dst:
///     %t3 = phi i32 [ %x, %orig_bb ], ...
///
/// "orig_bb" is no longer a predecessor of "normal_dst", so the phi nodes in
/// "normal_dst" must be fixed to refer to "merge_bb":
///
///    normal_dst:
///      %t3 = phi i32 [ %x, %merge_bb ], ...
///
static void fixupPHINodeForNormalDest(InvokeInst *Invoke, BasicBlock *OrigBlock,
                                      BasicBlock *MergeBlock) {
  for (PHINode &Phi : Invoke->getNormalDest()->phis()) {
    int Idx = Phi.getBasicBlockIndex(OrigBlock);
    if (Idx == -1)
      continue;
    Phi.setIncomingBlock(Idx, MergeBlock);
  }
}

/// Fix-up phi nodes in an invoke instruction's unwind destination.
///
/// After versioning an invoke instruction, values coming from the original
/// block will now be coming from either the "then" block or the "else" block.
/// For example, in the code below:
///
///   then_bb:
///     %t0 = invoke i32 %ptr() to label %merge_bb unwind label %unwind_dst
///
///   else_bb:
///     %t1 = invoke i32 %ptr() to label %merge_bb unwind label %unwind_dst
///
///   unwind_dst:
///     %t3 = phi i32 [ %x, %orig_bb ], ...
///
/// "orig_bb" is no longer a predecessor of "unwind_dst", so the phi nodes in
/// "unwind_dst" must be fixed to refer to "then_bb" and "else_bb":
///
///   unwind_dst:
///     %t3 = phi i32 [ %x, %then_bb ], [ %x, %else_bb ], ...
///
static void fixupPHINodeForUnwindDest(InvokeInst *Invoke, BasicBlock *OrigBlock,
                                      BasicBlock *ThenBlock,
                                      BasicBlock *ElseBlock) {
  for (PHINode &Phi : Invoke->getUnwindDest()->phis()) {
    int Idx = Phi.getBasicBlockIndex(OrigBlock);
    if (Idx == -1)
      continue;
    auto *V = Phi.getIncomingValue(Idx);
    Phi.setIncomingBlock(Idx, ThenBlock);
    Phi.addIncoming(V, ElseBlock);
  }
}

/// Create a phi node for the returned value of a call or invoke instruction.
///
/// After versioning a call or invoke instruction that returns a value, we have
/// to merge the value of the original and new instructions. We do this by
/// creating a phi node and replacing uses of the original instruction with this
/// phi node.
///
/// For example, if \p OrigInst is defined in "else_bb" and \p NewInst is
/// defined in "then_bb", we create the following phi node:
///
///   ; Uses of the original instruction are replaced by uses of the phi node.
///   %t0 = phi i32 [ %orig_inst, %else_bb ], [ %new_inst, %then_bb ],
///
static void createRetPHINode(Instruction *OrigInst, Instruction *NewInst,
                             BasicBlock *MergeBlock, IRBuilder<> &Builder) {

  if (OrigInst->getType()->isVoidTy() || OrigInst->use_empty())
    return;

  Builder.SetInsertPoint(&MergeBlock->front());
  PHINode *Phi = Builder.CreatePHI(OrigInst->getType(), 0);
  SmallVector<User *, 16> UsersToUpdate;
  for (User *U : OrigInst->users())
    UsersToUpdate.push_back(U);
  for (User *U : UsersToUpdate)
    U->replaceUsesOfWith(OrigInst, Phi);
  Phi->addIncoming(OrigInst, OrigInst->getParent());
  Phi->addIncoming(NewInst, NewInst->getParent());
}

/// Cast a call or invoke instruction to the given type.
///
/// When promoting a call site, the return type of the call site might not match
/// that of the callee. If this is the case, we have to cast the returned value
/// to the correct type. The location of the cast depends on if we have a call
/// or invoke instruction.
///
/// For example, if the call instruction below requires a bitcast after
/// promotion:
///
///   orig_bb:
///     %t0 = call i32 @func()
///     ...
///
/// The bitcast is placed after the call instruction:
///
///   orig_bb:
///     ; Uses of the original return value are replaced by uses of the bitcast.
///     %t0 = call i32 @func()
///     %t1 = bitcast i32 %t0 to ...
///     ...
///
/// A similar transformation is performed for invoke instructions. However,
/// since invokes are terminating, a new block is created for the bitcast. For
/// example, if the invoke instruction below requires a bitcast after promotion:
///
///   orig_bb:
///     %t0 = invoke i32 @func() to label %normal_dst unwind label %unwind_dst
///
/// The edge between the original block and the invoke's normal destination is
/// split, and the bitcast is placed there:
///
///   orig_bb:
///     %t0 = invoke i32 @func() to label %split_bb unwind label %unwind_dst
///
///   split_bb:
///     ; Uses of the original return value are replaced by uses of the bitcast.
///     %t1 = bitcast i32 %t0 to ...
///     br label %normal_dst
///
static void createRetBitCast(CallSite CS, Type *RetTy, CastInst **RetBitCast) {

  // Save the users of the calling instruction. These uses will be changed to
  // use the bitcast after we create it.
  SmallVector<User *, 16> UsersToUpdate;
  for (User *U : CS.getInstruction()->users())
    UsersToUpdate.push_back(U);

  // Determine an appropriate location to create the bitcast for the return
  // value. The location depends on if we have a call or invoke instruction.
  Instruction *InsertBefore = nullptr;
  if (auto *Invoke = dyn_cast<InvokeInst>(CS.getInstruction()))
    InsertBefore =
        &SplitEdge(Invoke->getParent(), Invoke->getNormalDest())->front();
  else
    InsertBefore = &*std::next(CS.getInstruction()->getIterator());

  // Bitcast the return value to the correct type.
  auto *Cast = CastInst::Create(Instruction::BitCast, CS.getInstruction(),
                                RetTy, "", InsertBefore);
  if (RetBitCast)
    *RetBitCast = Cast;

  // Replace all the original uses of the calling instruction with the bitcast.
  for (User *U : UsersToUpdate)
    U->replaceUsesOfWith(CS.getInstruction(), Cast);
}

/// Predicate and clone the given call site.
///
/// This function creates an if-then-else structure at the location of the call
/// site. The "if" condition compares the call site's called value to the given
/// callee. The original call site is moved into the "else" block, and a clone
/// of the call site is placed in the "then" block. The cloned instruction is
/// returned.
///
/// For example, the call instruction below:
///
///   orig_bb:
///     %t0 = call i32 %ptr()
///     ...
///
/// Is replace by the following:
///
///   orig_bb:
///     %cond = icmp eq i32 ()* %ptr, @func
///     br i1 %cond, %then_bb, %else_bb
///
///   then_bb:
///     ; The clone of the original call instruction is placed in the "then"
///     ; block. It is not yet promoted.
///     %t1 = call i32 %ptr()
///     br merge_bb
///
///   else_bb:
///     ; The original call instruction is moved to the "else" block.
///     %t0 = call i32 %ptr()
///     br merge_bb
///
///   merge_bb:
///     ; Uses of the original call instruction are replaced by uses of the phi
///     ; node.
///     %t2 = phi i32 [ %t0, %else_bb ], [ %t1, %then_bb ]
///     ...
///
/// A similar transformation is performed for invoke instructions. However,
/// since invokes are terminating, more work is required. For example, the
/// invoke instruction below:
///
///   orig_bb:
///     %t0 = invoke %ptr() to label %normal_dst unwind label %unwind_dst
///
/// Is replace by the following:
///
///   orig_bb:
///     %cond = icmp eq i32 ()* %ptr, @func
///     br i1 %cond, %then_bb, %else_bb
///
///   then_bb:
///     ; The clone of the original invoke instruction is placed in the "then"
///     ; block, and its normal destination is set to the "merge" block. It is
///     ; not yet promoted.
///     %t1 = invoke i32 %ptr() to label %merge_bb unwind label %unwind_dst
///
///   else_bb:
///     ; The original invoke instruction is moved into the "else" block, and
///     ; its normal destination is set to the "merge" block.
///     %t0 = invoke i32 %ptr() to label %merge_bb unwind label %unwind_dst
///
///   merge_bb:
///     ; Uses of the original invoke instruction are replaced by uses of the
///     ; phi node, and the merge block branches to the normal destination.
///     %t2 = phi i32 [ %t0, %else_bb ], [ %t1, %then_bb ]
///     br %normal_dst
///
static Instruction *versionCallSite(CallSite CS, Value *Callee,
                                    MDNode *BranchWeights) {

  IRBuilder<> Builder(CS.getInstruction());
  Instruction *OrigInst = CS.getInstruction();
  BasicBlock *OrigBlock = OrigInst->getParent();

  // Create the compare. The called value and callee must have the same type to
  // be compared.
  if (CS.getCalledValue()->getType() != Callee->getType())
    Callee = Builder.CreateBitCast(Callee, CS.getCalledValue()->getType());
  auto *Cond = Builder.CreateICmpEQ(CS.getCalledValue(), Callee);

  // Create an if-then-else structure. The original instruction is moved into
  // the "else" block, and a clone of the original instruction is placed in the
  // "then" block.
  TerminatorInst *ThenTerm = nullptr;
  TerminatorInst *ElseTerm = nullptr;
  SplitBlockAndInsertIfThenElse(Cond, CS.getInstruction(), &ThenTerm, &ElseTerm,
                                BranchWeights);
  BasicBlock *ThenBlock = ThenTerm->getParent();
  BasicBlock *ElseBlock = ElseTerm->getParent();
  BasicBlock *MergeBlock = OrigInst->getParent();

  ThenBlock->setName("if.true.direct_targ");
  ElseBlock->setName("if.false.orig_indirect");
  MergeBlock->setName("if.end.icp");

  Instruction *NewInst = OrigInst->clone();
  OrigInst->moveBefore(ElseTerm);
  NewInst->insertBefore(ThenTerm);

  // If the original call site is an invoke instruction, we have extra work to
  // do since invoke instructions are terminating. We have to fix-up phi nodes
  // in the invoke's normal and unwind destinations.
  if (auto *OrigInvoke = dyn_cast<InvokeInst>(OrigInst)) {
    auto *NewInvoke = cast<InvokeInst>(NewInst);

    // Invoke instructions are terminating, so we don't need the terminator
    // instructions that were just created.
    ThenTerm->eraseFromParent();
    ElseTerm->eraseFromParent();

    // Branch from the "merge" block to the original normal destination.
    Builder.SetInsertPoint(MergeBlock);
    Builder.CreateBr(OrigInvoke->getNormalDest());

    // Fix-up phi nodes in the original invoke's normal and unwind destinations.
    fixupPHINodeForNormalDest(OrigInvoke, OrigBlock, MergeBlock);
    fixupPHINodeForUnwindDest(OrigInvoke, MergeBlock, ThenBlock, ElseBlock);

    // Now set the normal destinations of the invoke instructions to be the
    // "merge" block.
    OrigInvoke->setNormalDest(MergeBlock);
    NewInvoke->setNormalDest(MergeBlock);
  }

  // Create a phi node for the returned value of the call site.
  createRetPHINode(OrigInst, NewInst, MergeBlock, Builder);

  return NewInst;
}

bool llvm::isLegalToPromote(CallSite CS, Function *Callee,
                            const char **FailureReason) {
  assert(!CS.getCalledFunction() && "Only indirect call sites can be promoted");

  // Check the return type. The callee's return value type must be bitcast
  // compatible with the call site's type.
  Type *CallRetTy = CS.getInstruction()->getType();
  Type *FuncRetTy = Callee->getReturnType();
  if (CallRetTy != FuncRetTy)
    if (!CastInst::isBitCastable(FuncRetTy, CallRetTy)) {
      if (FailureReason)
        *FailureReason = "Return type mismatch";
      return false;
    }

  // The number of formal arguments of the callee.
  unsigned NumParams = Callee->getFunctionType()->getNumParams();

  // Check the number of arguments. The callee and call site must agree on the
  // number of arguments.
  if (CS.arg_size() != NumParams && !Callee->isVarArg()) {
    if (FailureReason)
      *FailureReason = "The number of arguments mismatch";
    return false;
  }

  // Check the argument types. The callee's formal argument types must be
  // bitcast compatible with the corresponding actual argument types of the call
  // site.
  for (unsigned I = 0; I < NumParams; ++I) {
    Type *FormalTy = Callee->getFunctionType()->getFunctionParamType(I);
    Type *ActualTy = CS.getArgument(I)->getType();
    if (FormalTy == ActualTy)
      continue;
    if (!CastInst::isBitCastable(ActualTy, FormalTy)) {
      if (FailureReason)
        *FailureReason = "Argument type mismatch";
      return false;
    }
  }

  return true;
}

Instruction *llvm::promoteCall(CallSite CS, Function *Callee,
                               CastInst **RetBitCast) {
  assert(!CS.getCalledFunction() && "Only indirect call sites can be promoted");

  // Set the called function of the call site to be the given callee.
  CS.setCalledFunction(Callee);

  // Since the call site will no longer be direct, we must clear metadata that
  // is only appropriate for indirect calls. This includes !prof and !callees
  // metadata.
  CS.getInstruction()->setMetadata(LLVMContext::MD_prof, nullptr);
  CS.getInstruction()->setMetadata(LLVMContext::MD_callees, nullptr);

  // If the function type of the call site matches that of the callee, no
  // additional work is required.
  if (CS.getFunctionType() == Callee->getFunctionType())
    return CS.getInstruction();

  // Save the return types of the call site and callee.
  Type *CallSiteRetTy = CS.getInstruction()->getType();
  Type *CalleeRetTy = Callee->getReturnType();

  // Change the function type of the call site the match that of the callee.
  CS.mutateFunctionType(Callee->getFunctionType());

  // Inspect the arguments of the call site. If an argument's type doesn't
  // match the corresponding formal argument's type in the callee, bitcast it
  // to the correct type.
<<<<<<< HEAD
  for (Use &U : CS.args()) {
    unsigned ArgNo = CS.getArgumentNo(&U);
    Type *FormalTy = Callee->getFunctionType()->getParamType(ArgNo);
    Type *ActualTy = U.get()->getType();
=======
  auto CalleeType = Callee->getFunctionType();
  auto CalleeParamNum = CalleeType->getNumParams();
  for (unsigned ArgNo = 0; ArgNo < CalleeParamNum; ++ArgNo) {
    auto *Arg = CS.getArgument(ArgNo);
    Type *FormalTy = CalleeType->getParamType(ArgNo);
    Type *ActualTy = Arg->getType();
>>>>>>> 681bdae9
    if (FormalTy != ActualTy) {
      auto *Cast = CastInst::Create(Instruction::BitCast, U.get(), FormalTy, "",
                                    CS.getInstruction());
      CS.setArgument(ArgNo, Cast);
    }
  }

  // If the return type of the call site doesn't match that of the callee, cast
  // the returned value to the appropriate type.
  if (!CallSiteRetTy->isVoidTy() && CallSiteRetTy != CalleeRetTy)
    createRetBitCast(CS, CallSiteRetTy, RetBitCast);

  return CS.getInstruction();
}

Instruction *llvm::promoteCallWithIfThenElse(CallSite CS, Function *Callee,
                                             MDNode *BranchWeights) {

  // Version the indirect call site. If the called value is equal to the given
  // callee, 'NewInst' will be executed, otherwise the original call site will
  // be executed.
  Instruction *NewInst = versionCallSite(CS, Callee, BranchWeights);

  // Promote 'NewInst' so that it directly calls the desired function.
  return promoteCall(CallSite(NewInst), Callee);
}

#undef DEBUG_TYPE<|MERGE_RESOLUTION|>--- conflicted
+++ resolved
@@ -389,21 +389,14 @@
   // Inspect the arguments of the call site. If an argument's type doesn't
   // match the corresponding formal argument's type in the callee, bitcast it
   // to the correct type.
-<<<<<<< HEAD
-  for (Use &U : CS.args()) {
-    unsigned ArgNo = CS.getArgumentNo(&U);
-    Type *FormalTy = Callee->getFunctionType()->getParamType(ArgNo);
-    Type *ActualTy = U.get()->getType();
-=======
   auto CalleeType = Callee->getFunctionType();
   auto CalleeParamNum = CalleeType->getNumParams();
   for (unsigned ArgNo = 0; ArgNo < CalleeParamNum; ++ArgNo) {
     auto *Arg = CS.getArgument(ArgNo);
     Type *FormalTy = CalleeType->getParamType(ArgNo);
     Type *ActualTy = Arg->getType();
->>>>>>> 681bdae9
     if (FormalTy != ActualTy) {
-      auto *Cast = CastInst::Create(Instruction::BitCast, U.get(), FormalTy, "",
+      auto *Cast = CastInst::Create(Instruction::BitCast, Arg, FormalTy, "",
                                     CS.getInstruction());
       CS.setArgument(ArgNo, Cast);
     }
