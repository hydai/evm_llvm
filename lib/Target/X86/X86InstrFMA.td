--- conflicted
+++ resolved
@@ -36,13 +36,13 @@
 
 multiclass fma3p_rm_213<bits<8> opc, string OpcodeStr, RegisterClass RC,
                         ValueType VT, X86MemOperand x86memop, PatFrag MemFrag,
-                        SDNode Op> {
+                        SDNode Op, X86FoldableSchedWrite sched> {
   def r     : FMA3<opc, MRMSrcReg, (outs RC:$dst),
                    (ins RC:$src1, RC:$src2, RC:$src3),
                    !strconcat(OpcodeStr,
                               "\t{$src3, $src2, $dst|$dst, $src2, $src3}"),
                    [(set RC:$dst, (VT (Op RC:$src2, RC:$src1, RC:$src3)))]>,
-                   Sched<[WriteFMA]>;
+                   Sched<[sched]>;
 
   let mayLoad = 1 in
   def m     : FMA3<opc, MRMSrcMem, (outs RC:$dst),
@@ -51,18 +51,18 @@
                               "\t{$src3, $src2, $dst|$dst, $src2, $src3}"),
                    [(set RC:$dst, (VT (Op RC:$src2, RC:$src1,
                                           (MemFrag addr:$src3))))]>,
-                   Sched<[WriteFMALd, ReadAfterLd, ReadAfterLd]>;
+                   Sched<[sched.Folded, ReadAfterLd, ReadAfterLd]>;
 }
 
 multiclass fma3p_rm_231<bits<8> opc, string OpcodeStr, RegisterClass RC,
                         ValueType VT, X86MemOperand x86memop, PatFrag MemFrag,
-                        SDNode Op> {
+                        SDNode Op, X86FoldableSchedWrite sched> {
   let hasSideEffects = 0 in
   def r     : FMA3<opc, MRMSrcReg, (outs RC:$dst),
                    (ins RC:$src1, RC:$src2, RC:$src3),
                    !strconcat(OpcodeStr,
                               "\t{$src3, $src2, $dst|$dst, $src2, $src3}"),
-                   []>, Sched<[WriteFMA]>;
+                   []>, Sched<[sched]>;
 
   let mayLoad = 1 in
   def m     : FMA3<opc, MRMSrcMem, (outs RC:$dst),
@@ -71,18 +71,18 @@
                               "\t{$src3, $src2, $dst|$dst, $src2, $src3}"),
                    [(set RC:$dst, (VT (Op RC:$src2, (MemFrag addr:$src3),
                                           RC:$src1)))]>,
-                   Sched<[WriteFMALd, ReadAfterLd, ReadAfterLd]>;
+                   Sched<[sched.Folded, ReadAfterLd, ReadAfterLd]>;
 }
 
 multiclass fma3p_rm_132<bits<8> opc, string OpcodeStr, RegisterClass RC,
                         ValueType VT, X86MemOperand x86memop, PatFrag MemFrag,
-                        SDNode Op> {
+                        SDNode Op, X86FoldableSchedWrite sched> {
   let hasSideEffects = 0 in
   def r     : FMA3<opc, MRMSrcReg, (outs RC:$dst),
                    (ins RC:$src1, RC:$src2, RC:$src3),
                    !strconcat(OpcodeStr,
                               "\t{$src3, $src2, $dst|$dst, $src2, $src3}"),
-                   []>, Sched<[WriteFMA]>;
+                   []>, Sched<[sched]>;
 
   // Pattern is 312 order so that the load is in a different place from the
   // 213 and 231 patterns this helps tablegen's duplicate pattern detection.
@@ -93,31 +93,13 @@
                               "\t{$src3, $src2, $dst|$dst, $src2, $src3}"),
                    [(set RC:$dst, (VT (Op (MemFrag addr:$src3), RC:$src1,
                                           RC:$src2)))]>,
-                   Sched<[WriteFMALd, ReadAfterLd, ReadAfterLd]>;
+                   Sched<[sched.Folded, ReadAfterLd, ReadAfterLd]>;
 }
 
 let Constraints = "$src1 = $dst", hasSideEffects = 0, isCommutable = 1 in
 multiclass fma3p_forms<bits<8> opc132, bits<8> opc213, bits<8> opc231,
                        string OpcodeStr, string PackTy, string Suff,
                        PatFrag MemFrag128, PatFrag MemFrag256,
-<<<<<<< HEAD
-                       SDNode Op, ValueType OpTy128, ValueType OpTy256> {
-  defm NAME#213#Suff : fma3p_rm_213<opc213, !strconcat(OpcodeStr, "213", PackTy),
-                                    VR128, OpTy128, f128mem, MemFrag128, Op>;
-  defm NAME#231#Suff : fma3p_rm_231<opc231, !strconcat(OpcodeStr, "231", PackTy),
-                                    VR128, OpTy128, f128mem, MemFrag128, Op>;
-  defm NAME#132#Suff : fma3p_rm_132<opc132, !strconcat(OpcodeStr, "132", PackTy),
-                                    VR128, OpTy128, f128mem, MemFrag128, Op>;
-
-  defm NAME#213#Suff#Y : fma3p_rm_213<opc213, !strconcat(OpcodeStr, "213", PackTy),
-                                      VR256, OpTy256, f256mem, MemFrag256, Op>,
-                                      VEX_L;
-  defm NAME#231#Suff#Y : fma3p_rm_231<opc231, !strconcat(OpcodeStr, "231", PackTy),
-                                      VR256, OpTy256, f256mem, MemFrag256, Op>,
-                                      VEX_L;
-  defm NAME#132#Suff#Y : fma3p_rm_132<opc132, !strconcat(OpcodeStr, "132", PackTy),
-                                      VR256, OpTy256, f256mem, MemFrag256, Op>,
-=======
                        SDNode Op, ValueType OpTy128, ValueType OpTy256,
                        X86SchedWriteWidths sched> {
   defm NAME#213#Suff : fma3p_rm_213<opc213, !strconcat(OpcodeStr, "213", PackTy),
@@ -135,22 +117,12 @@
                                       VEX_L;
   defm NAME#132#Suff#Y : fma3p_rm_132<opc132, !strconcat(OpcodeStr, "132", PackTy),
                                       VR256, OpTy256, f256mem, MemFrag256, Op, sched.YMM>,
->>>>>>> 681bdae9
                                       VEX_L;
 }
 
 // Fused Multiply-Add
 let ExeDomain = SSEPackedSingle in {
   defm VFMADD    : fma3p_forms<0x98, 0xA8, 0xB8, "vfmadd", "ps", "PS",
-<<<<<<< HEAD
-                               loadv4f32, loadv8f32, X86Fmadd, v4f32, v8f32>;
-  defm VFMSUB    : fma3p_forms<0x9A, 0xAA, 0xBA, "vfmsub", "ps", "PS",
-                               loadv4f32, loadv8f32, X86Fmsub, v4f32, v8f32>;
-  defm VFMADDSUB : fma3p_forms<0x96, 0xA6, 0xB6, "vfmaddsub", "ps", "PS",
-                               loadv4f32, loadv8f32, X86Fmaddsub, v4f32, v8f32>;
-  defm VFMSUBADD : fma3p_forms<0x97, 0xA7, 0xB7, "vfmsubadd", "ps", "PS",
-                               loadv4f32, loadv8f32, X86Fmsubadd, v4f32, v8f32>;
-=======
                                loadv4f32, loadv8f32, X86Fmadd, v4f32, v8f32,
                                SchedWriteFMA>;
   defm VFMSUB    : fma3p_forms<0x9A, 0xAA, 0xBA, "vfmsub", "ps", "PS",
@@ -162,24 +134,11 @@
   defm VFMSUBADD : fma3p_forms<0x97, 0xA7, 0xB7, "vfmsubadd", "ps", "PS",
                                loadv4f32, loadv8f32, X86Fmsubadd, v4f32, v8f32,
                                SchedWriteFMA>;
->>>>>>> 681bdae9
 }
 
 let ExeDomain = SSEPackedDouble in {
   defm VFMADD    : fma3p_forms<0x98, 0xA8, 0xB8, "vfmadd", "pd", "PD",
                                loadv2f64, loadv4f64, X86Fmadd, v2f64,
-<<<<<<< HEAD
-                               v4f64>, VEX_W;
-  defm VFMSUB    : fma3p_forms<0x9A, 0xAA, 0xBA, "vfmsub", "pd", "PD",
-                               loadv2f64, loadv4f64, X86Fmsub, v2f64,
-                               v4f64>, VEX_W;
-  defm VFMADDSUB : fma3p_forms<0x96, 0xA6, 0xB6, "vfmaddsub", "pd", "PD",
-                               loadv2f64, loadv4f64, X86Fmaddsub,
-                               v2f64, v4f64>, VEX_W;
-  defm VFMSUBADD : fma3p_forms<0x97, 0xA7, 0xB7, "vfmsubadd", "pd", "PD",
-                               loadv2f64, loadv4f64, X86Fmsubadd,
-                               v2f64, v4f64>, VEX_W;
-=======
                                v4f64, SchedWriteFMA>, VEX_W;
   defm VFMSUB    : fma3p_forms<0x9A, 0xAA, 0xBA, "vfmsub", "pd", "PD",
                                loadv2f64, loadv4f64, X86Fmsub, v2f64,
@@ -190,23 +149,11 @@
   defm VFMSUBADD : fma3p_forms<0x97, 0xA7, 0xB7, "vfmsubadd", "pd", "PD",
                                loadv2f64, loadv4f64, X86Fmsubadd,
                                v2f64, v4f64, SchedWriteFMA>, VEX_W;
->>>>>>> 681bdae9
 }
 
 // Fused Negative Multiply-Add
 let ExeDomain = SSEPackedSingle in {
   defm VFNMADD : fma3p_forms<0x9C, 0xAC, 0xBC, "vfnmadd", "ps", "PS", loadv4f32,
-<<<<<<< HEAD
-                             loadv8f32, X86Fnmadd, v4f32, v8f32>;
-  defm VFNMSUB : fma3p_forms<0x9E, 0xAE, 0xBE, "vfnmsub", "ps", "PS", loadv4f32,
-                             loadv8f32, X86Fnmsub, v4f32, v8f32>;
-}
-let ExeDomain = SSEPackedDouble in {
-  defm VFNMADD : fma3p_forms<0x9C, 0xAC, 0xBC, "vfnmadd", "pd", "PD", loadv2f64,
-                             loadv4f64, X86Fnmadd, v2f64, v4f64>, VEX_W;
-  defm VFNMSUB : fma3p_forms<0x9E, 0xAE, 0xBE, "vfnmsub", "pd", "PD", loadv2f64,
-                             loadv4f64, X86Fnmsub, v2f64, v4f64>, VEX_W;
-=======
                              loadv8f32, X86Fnmadd, v4f32, v8f32, SchedWriteFMA>;
   defm VFNMSUB : fma3p_forms<0x9E, 0xAE, 0xBE, "vfnmsub", "ps", "PS", loadv4f32,
                              loadv8f32, X86Fnmsub, v4f32, v8f32, SchedWriteFMA>;
@@ -216,7 +163,6 @@
                              loadv4f64, X86Fnmadd, v2f64, v4f64, SchedWriteFMA>, VEX_W;
   defm VFNMSUB : fma3p_forms<0x9E, 0xAE, 0xBE, "vfnmsub", "pd", "PD", loadv2f64,
                              loadv4f64, X86Fnmsub, v2f64, v4f64, SchedWriteFMA>, VEX_W;
->>>>>>> 681bdae9
 }
 
 // All source register operands of FMA opcodes defined in fma3s_rm multiclass
@@ -230,13 +176,14 @@
 // defining FMA3 opcodes above.
 multiclass fma3s_rm_213<bits<8> opc, string OpcodeStr,
                         X86MemOperand x86memop, RegisterClass RC,
-                        SDPatternOperator OpNode> {
+                        SDPatternOperator OpNode,
+                        X86FoldableSchedWrite sched> {
   def r : FMA3S<opc, MRMSrcReg, (outs RC:$dst),
                 (ins RC:$src1, RC:$src2, RC:$src3),
                 !strconcat(OpcodeStr,
                            "\t{$src3, $src2, $dst|$dst, $src2, $src3}"),
                 [(set RC:$dst, (OpNode RC:$src2, RC:$src1, RC:$src3))]>,
-                Sched<[WriteFMA]>;
+                Sched<[sched]>;
 
   let mayLoad = 1 in
   def m : FMA3S<opc, MRMSrcMem, (outs RC:$dst),
@@ -245,18 +192,18 @@
                            "\t{$src3, $src2, $dst|$dst, $src2, $src3}"),
                 [(set RC:$dst,
                   (OpNode RC:$src2, RC:$src1, (load addr:$src3)))]>,
-                Sched<[WriteFMALd, ReadAfterLd, ReadAfterLd]>;
+                Sched<[sched.Folded, ReadAfterLd, ReadAfterLd]>;
 }
 
 multiclass fma3s_rm_231<bits<8> opc, string OpcodeStr,
                         X86MemOperand x86memop, RegisterClass RC,
-                        SDPatternOperator OpNode> {
+                        SDPatternOperator OpNode, X86FoldableSchedWrite sched> {
   let hasSideEffects = 0 in
   def r : FMA3S<opc, MRMSrcReg, (outs RC:$dst),
                 (ins RC:$src1, RC:$src2, RC:$src3),
                 !strconcat(OpcodeStr,
                            "\t{$src3, $src2, $dst|$dst, $src2, $src3}"),
-                []>, Sched<[WriteFMA]>;
+                []>, Sched<[sched]>;
 
   let mayLoad = 1 in
   def m : FMA3S<opc, MRMSrcMem, (outs RC:$dst),
@@ -265,18 +212,18 @@
                            "\t{$src3, $src2, $dst|$dst, $src2, $src3}"),
                 [(set RC:$dst,
                   (OpNode RC:$src2, (load addr:$src3), RC:$src1))]>,
-                Sched<[WriteFMALd, ReadAfterLd, ReadAfterLd]>;
+                Sched<[sched.Folded, ReadAfterLd, ReadAfterLd]>;
 }
 
 multiclass fma3s_rm_132<bits<8> opc, string OpcodeStr,
                         X86MemOperand x86memop, RegisterClass RC,
-                        SDPatternOperator OpNode> {
+                        SDPatternOperator OpNode, X86FoldableSchedWrite sched> {
   let hasSideEffects = 0 in
   def r : FMA3S<opc, MRMSrcReg, (outs RC:$dst),
                 (ins RC:$src1, RC:$src2, RC:$src3),
                 !strconcat(OpcodeStr,
                            "\t{$src3, $src2, $dst|$dst, $src2, $src3}"),
-                []>, Sched<[WriteFMA]>;
+                []>, Sched<[sched]>;
 
   // Pattern is 312 order so that the load is in a different place from the
   // 213 and 231 patterns this helps tablegen's duplicate pattern detection.
@@ -287,20 +234,20 @@
                            "\t{$src3, $src2, $dst|$dst, $src2, $src3}"),
                 [(set RC:$dst,
                   (OpNode (load addr:$src3), RC:$src1, RC:$src2))]>,
-                Sched<[WriteFMALd, ReadAfterLd, ReadAfterLd]>;
+                Sched<[sched.Folded, ReadAfterLd, ReadAfterLd]>;
 }
 
 let Constraints = "$src1 = $dst", isCommutable = 1, hasSideEffects = 0 in
 multiclass fma3s_forms<bits<8> opc132, bits<8> opc213, bits<8> opc231,
                        string OpStr, string PackTy, string Suff,
                        SDNode OpNode, RegisterClass RC,
-                       X86MemOperand x86memop> {
+                       X86MemOperand x86memop, X86FoldableSchedWrite sched> {
   defm NAME#213#Suff : fma3s_rm_213<opc213, !strconcat(OpStr, "213", PackTy),
-                                    x86memop, RC, OpNode>;
+                                    x86memop, RC, OpNode, sched>;
   defm NAME#231#Suff : fma3s_rm_231<opc231, !strconcat(OpStr, "231", PackTy),
-                                    x86memop, RC, OpNode>;
+                                    x86memop, RC, OpNode, sched>;
   defm NAME#132#Suff : fma3s_rm_132<opc132, !strconcat(OpStr, "132", PackTy),
-                                    x86memop, RC, OpNode>;
+                                    x86memop, RC, OpNode, sched>;
 }
 
 // These FMA*_Int instructions are defined specially for being used when
@@ -319,19 +266,20 @@
 let Constraints = "$src1 = $dst", isCommutable = 1, isCodeGenOnly = 1,
     hasSideEffects = 0 in
 multiclass fma3s_rm_int<bits<8> opc, string OpcodeStr,
-                        Operand memopr, RegisterClass RC> {
+                        Operand memopr, RegisterClass RC,
+                        X86FoldableSchedWrite sched> {
   def r_Int : FMA3S_Int<opc, MRMSrcReg, (outs RC:$dst),
                         (ins RC:$src1, RC:$src2, RC:$src3),
                         !strconcat(OpcodeStr,
                                    "\t{$src3, $src2, $dst|$dst, $src2, $src3}"),
-                        []>, Sched<[WriteFMA]>;
+                        []>, Sched<[sched]>;
 
   let mayLoad = 1 in
   def m_Int : FMA3S_Int<opc, MRMSrcMem, (outs RC:$dst),
                         (ins RC:$src1, RC:$src2, memopr:$src3),
                         !strconcat(OpcodeStr,
                                    "\t{$src3, $src2, $dst|$dst, $src2, $src3}"),
-                        []>, Sched<[WriteFMALd, ReadAfterLd, ReadAfterLd]>;
+                        []>, Sched<[sched.Folded, ReadAfterLd, ReadAfterLd]>;
 }
 
 // The FMA 213 form is created for lowering of scalar FMA intrinscis
@@ -345,34 +293,28 @@
 // such analysis will be implemented eventually.
 multiclass fma3s_int_forms<bits<8> opc132, bits<8> opc213, bits<8> opc231,
                            string OpStr, string PackTy, string Suff,
-                           RegisterClass RC, Operand memop> {
+                           RegisterClass RC, Operand memop,
+                           X86FoldableSchedWrite sched> {
   defm NAME#132#Suff : fma3s_rm_int<opc132, !strconcat(OpStr, "132", PackTy),
-                                    memop, RC>;
+                                    memop, RC, sched>;
   defm NAME#213#Suff : fma3s_rm_int<opc213, !strconcat(OpStr, "213", PackTy),
-                                    memop, RC>;
+                                    memop, RC, sched>;
   defm NAME#231#Suff : fma3s_rm_int<opc231, !strconcat(OpStr, "231", PackTy),
-                                    memop, RC>;
+                                    memop, RC, sched>;
 }
 
 multiclass fma3s<bits<8> opc132, bits<8> opc213, bits<8> opc231,
-<<<<<<< HEAD
-                 string OpStr, SDNode OpNodeIntrin, SDNode OpNode> {
-=======
                  string OpStr, SDNode OpNode, X86FoldableSchedWrite sched> {
->>>>>>> 681bdae9
   let ExeDomain = SSEPackedSingle in
   defm NAME : fma3s_forms<opc132, opc213, opc231, OpStr, "ss", "SS", OpNode,
-                          FR32, f32mem>,
+                          FR32, f32mem, sched>,
               fma3s_int_forms<opc132, opc213, opc231, OpStr, "ss", "SS",
-                              VR128, ssmem>;
+                              VR128, ssmem, sched>;
 
   let ExeDomain = SSEPackedDouble in
   defm NAME : fma3s_forms<opc132, opc213, opc231, OpStr, "sd", "SD", OpNode,
-                        FR64, f64mem>,
+                        FR64, f64mem, sched>,
               fma3s_int_forms<opc132, opc213, opc231, OpStr, "sd", "SD",
-<<<<<<< HEAD
-                              VR128, sdmem>, VEX_W;
-=======
                               VR128, sdmem, sched>, VEX_W;
 }
 
@@ -385,7 +327,6 @@
                      SchedWriteFMA.Scl>, VEX_LIG;
 defm VFNMSUB : fma3s<0x9F, 0xAF, 0xBF, "vfnmsub", X86Fnmsub,
                      SchedWriteFMA.Scl>, VEX_LIG;
->>>>>>> 681bdae9
 
 multiclass scalar_fma_patterns<SDNode Op, string Prefix, string Suffix,
                                SDNode Move, ValueType VT, ValueType EltVT,
@@ -430,16 +371,6 @@
   }
 }
 
-<<<<<<< HEAD
-defm VFMADD : fma3s<0x99, 0xA9, 0xB9, "vfmadd", X86Fmadds1, X86Fmadd>, VEX_LIG;
-defm VFMSUB : fma3s<0x9B, 0xAB, 0xBB, "vfmsub", X86Fmsubs1, X86Fmsub>, VEX_LIG;
-
-defm VFNMADD : fma3s<0x9D, 0xAD, 0xBD, "vfnmadd", X86Fnmadds1, X86Fnmadd>,
-                     VEX_LIG;
-defm VFNMSUB : fma3s<0x9F, 0xAF, 0xBF, "vfnmsub", X86Fnmsubs1, X86Fnmsub>,
-                     VEX_LIG;
-
-=======
 defm : scalar_fma_patterns<X86Fmadd, "VFMADD", "SS", X86Movss, v4f32, f32, FR32, loadf32>;
 defm : scalar_fma_patterns<X86Fmsub, "VFMSUB", "SS", X86Movss, v4f32, f32, FR32, loadf32>;
 defm : scalar_fma_patterns<X86Fnmadd, "VFNMADD", "SS", X86Movss, v4f32, f32, FR32, loadf32>;
@@ -449,16 +380,14 @@
 defm : scalar_fma_patterns<X86Fmsub, "VFMSUB", "SD", X86Movsd, v2f64, f64, FR64, loadf64>;
 defm : scalar_fma_patterns<X86Fnmadd, "VFNMADD", "SD", X86Movsd, v2f64, f64, FR64, loadf64>;
 defm : scalar_fma_patterns<X86Fnmsub, "VFNMSUB", "SD", X86Movsd, v2f64, f64, FR64, loadf64>;
->>>>>>> 681bdae9
 
 //===----------------------------------------------------------------------===//
 // FMA4 - AMD 4 operand Fused Multiply-Add instructions
 //===----------------------------------------------------------------------===//
 
-
 multiclass fma4s<bits<8> opc, string OpcodeStr, RegisterClass RC,
                  X86MemOperand x86memop, ValueType OpVT, SDNode OpNode,
-                 PatFrag mem_frag> {
+                 PatFrag mem_frag, X86FoldableSchedWrite sched> {
   let isCommutable = 1 in
   def rr : FMA4S<opc, MRMSrcRegOp4, (outs RC:$dst),
            (ins RC:$src1, RC:$src2, RC:$src3),
@@ -466,21 +395,21 @@
            "\t{$src3, $src2, $src1, $dst|$dst, $src1, $src2, $src3}"),
            [(set RC:$dst,
              (OpVT (OpNode RC:$src1, RC:$src2, RC:$src3)))]>, VEX_W, VEX_LIG,
-           Sched<[WriteFMA]>;
+           Sched<[sched]>;
   def rm : FMA4S<opc, MRMSrcMemOp4, (outs RC:$dst),
            (ins RC:$src1, RC:$src2, x86memop:$src3),
            !strconcat(OpcodeStr,
            "\t{$src3, $src2, $src1, $dst|$dst, $src1, $src2, $src3}"),
            [(set RC:$dst, (OpNode RC:$src1, RC:$src2,
                            (mem_frag addr:$src3)))]>, VEX_W, VEX_LIG,
-           Sched<[WriteFMALd, ReadAfterLd, ReadAfterLd]>;
+           Sched<[sched.Folded, ReadAfterLd, ReadAfterLd]>;
   def mr : FMA4S<opc, MRMSrcMem, (outs RC:$dst),
            (ins RC:$src1, x86memop:$src2, RC:$src3),
            !strconcat(OpcodeStr,
            "\t{$src3, $src2, $src1, $dst|$dst, $src1, $src2, $src3}"),
            [(set RC:$dst,
              (OpNode RC:$src1, (mem_frag addr:$src2), RC:$src3))]>, VEX_LIG,
-           Sched<[WriteFMALd, ReadAfterLd,
+           Sched<[sched.Folded, ReadAfterLd,
                   // x86memop:$src2
                   ReadDefault, ReadDefault, ReadDefault, ReadDefault,
                   ReadDefault,
@@ -492,54 +421,31 @@
                (ins RC:$src1, RC:$src2, RC:$src3),
                !strconcat(OpcodeStr,
                "\t{$src3, $src2, $src1, $dst|$dst, $src1, $src2, $src3}"), []>,
-               VEX_LIG, FoldGenData<NAME#rr>, Sched<[WriteFMA]>;
+               VEX_LIG, FoldGenData<NAME#rr>, Sched<[sched]>;
 }
 
 multiclass fma4s_int<bits<8> opc, string OpcodeStr, Operand memop,
-<<<<<<< HEAD
-                     ValueType VT, ComplexPattern mem_cpat, SDNode OpNode> {
-let isCodeGenOnly = 1 in {
-=======
                      ValueType VT, X86FoldableSchedWrite sched> {
 let isCodeGenOnly = 1, hasSideEffects = 0 in {
->>>>>>> 681bdae9
   def rr_Int : FMA4S_Int<opc, MRMSrcRegOp4, (outs VR128:$dst),
                (ins VR128:$src1, VR128:$src2, VR128:$src3),
                !strconcat(OpcodeStr,
                "\t{$src3, $src2, $src1, $dst|$dst, $src1, $src2, $src3}"),
-<<<<<<< HEAD
-               [(set VR128:$dst,
-                 (VT (OpNode VR128:$src1, VR128:$src2, VR128:$src3)))]>, VEX_W,
-               VEX_LIG, Sched<[WriteFMA]>;
-=======
                []>, VEX_W, VEX_LIG, Sched<[sched]>;
   let mayLoad = 1 in
->>>>>>> 681bdae9
   def rm_Int : FMA4S_Int<opc, MRMSrcMemOp4, (outs VR128:$dst),
                (ins VR128:$src1, VR128:$src2, memop:$src3),
                !strconcat(OpcodeStr,
                "\t{$src3, $src2, $src1, $dst|$dst, $src1, $src2, $src3}"),
-<<<<<<< HEAD
-               [(set VR128:$dst, (VT (OpNode VR128:$src1, VR128:$src2,
-                                  mem_cpat:$src3)))]>, VEX_W, VEX_LIG,
-               Sched<[WriteFMALd, ReadAfterLd, ReadAfterLd]>;
-=======
                []>, VEX_W, VEX_LIG,
                Sched<[sched.Folded, ReadAfterLd, ReadAfterLd]>;
   let mayLoad = 1 in
->>>>>>> 681bdae9
   def mr_Int : FMA4S_Int<opc, MRMSrcMem, (outs VR128:$dst),
                (ins VR128:$src1, memop:$src2, VR128:$src3),
                !strconcat(OpcodeStr,
                "\t{$src3, $src2, $src1, $dst|$dst, $src1, $src2, $src3}"),
-<<<<<<< HEAD
-               [(set VR128:$dst,
-                 (VT (OpNode VR128:$src1, mem_cpat:$src2, VR128:$src3)))]>,
-               VEX_LIG, Sched<[WriteFMALd, ReadAfterLd,
-=======
                []>,
                VEX_LIG, Sched<[sched.Folded, ReadAfterLd,
->>>>>>> 681bdae9
                                // memop:$src2
                                ReadDefault, ReadDefault, ReadDefault,
                                ReadDefault, ReadDefault,
@@ -549,18 +455,14 @@
                (ins VR128:$src1, VR128:$src2, VR128:$src3),
                !strconcat(OpcodeStr,
                "\t{$src3, $src2, $src1, $dst|$dst, $src1, $src2, $src3}"),
-               []>, VEX_LIG, FoldGenData<NAME#rr_Int>, Sched<[WriteFMA]>;
+               []>, VEX_LIG, FoldGenData<NAME#rr_Int>, Sched<[sched]>;
 } // isCodeGenOnly = 1
 }
 
 multiclass fma4p<bits<8> opc, string OpcodeStr, SDNode OpNode,
                  ValueType OpVT128, ValueType OpVT256,
-<<<<<<< HEAD
-                 PatFrag ld_frag128, PatFrag ld_frag256> {
-=======
                  PatFrag ld_frag128, PatFrag ld_frag256,
                  X86SchedWriteWidths sched> {
->>>>>>> 681bdae9
   let isCommutable = 1 in
   def rr : FMA4<opc, MRMSrcRegOp4, (outs VR128:$dst),
            (ins VR128:$src1, VR128:$src2, VR128:$src3),
@@ -568,33 +470,21 @@
            "\t{$src3, $src2, $src1, $dst|$dst, $src1, $src2, $src3}"),
            [(set VR128:$dst,
              (OpVT128 (OpNode VR128:$src1, VR128:$src2, VR128:$src3)))]>,
-<<<<<<< HEAD
-           VEX_W, Sched<[WriteFMA]>;
-=======
            VEX_W, Sched<[sched.XMM]>;
->>>>>>> 681bdae9
   def rm : FMA4<opc, MRMSrcMemOp4, (outs VR128:$dst),
            (ins VR128:$src1, VR128:$src2, f128mem:$src3),
            !strconcat(OpcodeStr,
            "\t{$src3, $src2, $src1, $dst|$dst, $src1, $src2, $src3}"),
            [(set VR128:$dst, (OpNode VR128:$src1, VR128:$src2,
                               (ld_frag128 addr:$src3)))]>, VEX_W,
-<<<<<<< HEAD
-           Sched<[WriteFMALd, ReadAfterLd, ReadAfterLd]>;
-=======
            Sched<[sched.XMM.Folded, ReadAfterLd, ReadAfterLd]>;
->>>>>>> 681bdae9
   def mr : FMA4<opc, MRMSrcMem, (outs VR128:$dst),
            (ins VR128:$src1, f128mem:$src2, VR128:$src3),
            !strconcat(OpcodeStr,
            "\t{$src3, $src2, $src1, $dst|$dst, $src1, $src2, $src3}"),
            [(set VR128:$dst,
              (OpNode VR128:$src1, (ld_frag128 addr:$src2), VR128:$src3))]>,
-<<<<<<< HEAD
-           Sched<[WriteFMALd, ReadAfterLd,
-=======
            Sched<[sched.XMM.Folded, ReadAfterLd,
->>>>>>> 681bdae9
                   // f128mem:$src2
                   ReadDefault, ReadDefault, ReadDefault, ReadDefault,
                   ReadDefault,
@@ -607,33 +497,21 @@
            "\t{$src3, $src2, $src1, $dst|$dst, $src1, $src2, $src3}"),
            [(set VR256:$dst,
              (OpVT256 (OpNode VR256:$src1, VR256:$src2, VR256:$src3)))]>,
-<<<<<<< HEAD
-           VEX_W, VEX_L, Sched<[WriteFMA]>;
-=======
            VEX_W, VEX_L, Sched<[sched.YMM]>;
->>>>>>> 681bdae9
   def Yrm : FMA4<opc, MRMSrcMemOp4, (outs VR256:$dst),
            (ins VR256:$src1, VR256:$src2, f256mem:$src3),
            !strconcat(OpcodeStr,
            "\t{$src3, $src2, $src1, $dst|$dst, $src1, $src2, $src3}"),
            [(set VR256:$dst, (OpNode VR256:$src1, VR256:$src2,
                               (ld_frag256 addr:$src3)))]>, VEX_W, VEX_L,
-<<<<<<< HEAD
-           Sched<[WriteFMALd, ReadAfterLd, ReadAfterLd]>;
-=======
            Sched<[sched.YMM.Folded, ReadAfterLd, ReadAfterLd]>;
->>>>>>> 681bdae9
   def Ymr : FMA4<opc, MRMSrcMem, (outs VR256:$dst),
            (ins VR256:$src1, f256mem:$src2, VR256:$src3),
            !strconcat(OpcodeStr,
            "\t{$src3, $src2, $src1, $dst|$dst, $src1, $src2, $src3}"),
            [(set VR256:$dst, (OpNode VR256:$src1,
                               (ld_frag256 addr:$src2), VR256:$src3))]>, VEX_L,
-<<<<<<< HEAD
-           Sched<[WriteFMALd, ReadAfterLd,
-=======
            Sched<[sched.YMM.Folded, ReadAfterLd,
->>>>>>> 681bdae9
                   // f256mem:$src2
                   ReadDefault, ReadDefault, ReadDefault, ReadDefault,
                   ReadDefault,
@@ -645,54 +523,17 @@
                (ins VR128:$src1, VR128:$src2, VR128:$src3),
                !strconcat(OpcodeStr,
                "\t{$src3, $src2, $src1, $dst|$dst, $src1, $src2, $src3}"), []>,
-<<<<<<< HEAD
-               Sched<[WriteFMA]>, FoldGenData<NAME#rr>;
-=======
                Sched<[sched.XMM]>, FoldGenData<NAME#rr>;
->>>>>>> 681bdae9
   def Yrr_REV : FMA4<opc, MRMSrcReg, (outs VR256:$dst),
                 (ins VR256:$src1, VR256:$src2, VR256:$src3),
                 !strconcat(OpcodeStr,
                 "\t{$src3, $src2, $src1, $dst|$dst, $src1, $src2, $src3}"), []>,
-<<<<<<< HEAD
-                VEX_L, Sched<[WriteFMA]>, FoldGenData<NAME#Yrr>;
-=======
                 VEX_L, Sched<[sched.YMM]>, FoldGenData<NAME#Yrr>;
->>>>>>> 681bdae9
 } // isCodeGenOnly = 1
 }
 
 let ExeDomain = SSEPackedSingle in {
   // Scalar Instructions
-<<<<<<< HEAD
-  defm VFMADDSS4  : fma4s<0x6A, "vfmaddss", FR32, f32mem, f32, X86Fmadd, loadf32>,
-                    fma4s_int<0x6A, "vfmaddss", ssmem, v4f32, sse_load_f32,
-                              X86Fmadd4s>;
-  defm VFMSUBSS4  : fma4s<0x6E, "vfmsubss", FR32, f32mem, f32, X86Fmsub, loadf32>,
-                    fma4s_int<0x6E, "vfmsubss", ssmem, v4f32, sse_load_f32,
-                              X86Fmsub4s>;
-  defm VFNMADDSS4 : fma4s<0x7A, "vfnmaddss", FR32, f32mem, f32,
-                          X86Fnmadd, loadf32>,
-                    fma4s_int<0x7A, "vfnmaddss", ssmem, v4f32, sse_load_f32,
-                              X86Fnmadd4s>;
-  defm VFNMSUBSS4 : fma4s<0x7E, "vfnmsubss", FR32, f32mem, f32,
-                          X86Fnmsub, loadf32>,
-                    fma4s_int<0x7E, "vfnmsubss", ssmem, v4f32, sse_load_f32,
-                              X86Fnmsub4s>;
-  // Packed Instructions
-  defm VFMADDPS4    : fma4p<0x68, "vfmaddps", X86Fmadd, v4f32, v8f32,
-                            loadv4f32, loadv8f32>;
-  defm VFMSUBPS4    : fma4p<0x6C, "vfmsubps", X86Fmsub, v4f32, v8f32,
-                            loadv4f32, loadv8f32>;
-  defm VFNMADDPS4   : fma4p<0x78, "vfnmaddps", X86Fnmadd, v4f32, v8f32,
-                            loadv4f32, loadv8f32>;
-  defm VFNMSUBPS4   : fma4p<0x7C, "vfnmsubps", X86Fnmsub, v4f32, v8f32,
-                            loadv4f32, loadv8f32>;
-  defm VFMADDSUBPS4 : fma4p<0x5C, "vfmaddsubps", X86Fmaddsub, v4f32, v8f32,
-                            loadv4f32, loadv8f32>;
-  defm VFMSUBADDPS4 : fma4p<0x5E, "vfmsubaddps", X86Fmsubadd, v4f32, v8f32,
-                            loadv4f32, loadv8f32>;
-=======
   defm VFMADDSS4  : fma4s<0x6A, "vfmaddss", FR32, f32mem, f32, X86Fmadd, loadf32,
                           SchedWriteFMA.Scl>,
                     fma4s_int<0x6A, "vfmaddss", ssmem, v4f32,
@@ -722,40 +563,10 @@
                             loadv4f32, loadv8f32, SchedWriteFMA>;
   defm VFMSUBADDPS4 : fma4p<0x5E, "vfmsubaddps", X86Fmsubadd, v4f32, v8f32,
                             loadv4f32, loadv8f32, SchedWriteFMA>;
->>>>>>> 681bdae9
 }
 
 let ExeDomain = SSEPackedDouble in {
   // Scalar Instructions
-<<<<<<< HEAD
-  defm VFMADDSD4  : fma4s<0x6B, "vfmaddsd", FR64, f64mem, f64, X86Fmadd, loadf64>,
-                    fma4s_int<0x6B, "vfmaddsd", sdmem, v2f64, sse_load_f64,
-                              X86Fmadd4s>;
-  defm VFMSUBSD4  : fma4s<0x6F, "vfmsubsd", FR64, f64mem, f64, X86Fmsub, loadf64>,
-                    fma4s_int<0x6F, "vfmsubsd", sdmem, v2f64, sse_load_f64,
-                              X86Fmsub4s>;
-  defm VFNMADDSD4 : fma4s<0x7B, "vfnmaddsd", FR64, f64mem, f64,
-                          X86Fnmadd, loadf64>,
-                    fma4s_int<0x7B, "vfnmaddsd", sdmem, v2f64, sse_load_f64,
-                              X86Fnmadd4s>;
-  defm VFNMSUBSD4 : fma4s<0x7F, "vfnmsubsd", FR64, f64mem, f64,
-                          X86Fnmsub, loadf64>,
-                    fma4s_int<0x7F, "vfnmsubsd", sdmem, v2f64, sse_load_f64,
-                              X86Fnmsub4s>;
-  // Packed Instructions
-  defm VFMADDPD4    : fma4p<0x69, "vfmaddpd", X86Fmadd, v2f64, v4f64,
-                            loadv2f64, loadv4f64>;
-  defm VFMSUBPD4    : fma4p<0x6D, "vfmsubpd", X86Fmsub, v2f64, v4f64,
-                            loadv2f64, loadv4f64>;
-  defm VFNMADDPD4   : fma4p<0x79, "vfnmaddpd", X86Fnmadd, v2f64, v4f64,
-                            loadv2f64, loadv4f64>;
-  defm VFNMSUBPD4   : fma4p<0x7D, "vfnmsubpd", X86Fnmsub, v2f64, v4f64,
-                            loadv2f64, loadv4f64>;
-  defm VFMADDSUBPD4 : fma4p<0x5D, "vfmaddsubpd", X86Fmaddsub, v2f64, v4f64,
-                            loadv2f64, loadv4f64>;
-  defm VFMSUBADDPD4 : fma4p<0x5F, "vfmsubaddpd", X86Fmsubadd, v2f64, v4f64,
-                            loadv2f64, loadv4f64>;
-=======
   defm VFMADDSD4  : fma4s<0x6B, "vfmaddsd", FR64, f64mem, f64, X86Fmadd, loadf64,
                           SchedWriteFMA.Scl>,
                     fma4s_int<0x6B, "vfmaddsd", sdmem, v2f64,
@@ -785,7 +596,6 @@
                             loadv2f64, loadv4f64, SchedWriteFMA>;
   defm VFMSUBADDPD4 : fma4p<0x5F, "vfmsubaddpd", X86Fmsubadd, v2f64, v4f64,
                             loadv2f64, loadv4f64, SchedWriteFMA>;
->>>>>>> 681bdae9
 }
 
 multiclass scalar_fma4_patterns<SDNode Op, string Name,
