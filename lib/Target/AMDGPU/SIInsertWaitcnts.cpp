//===- SIInsertWaitcnts.cpp - Insert Wait Instructions --------------------===//
//
//                     The LLVM Compiler Infrastructure
//
// This file is distributed under the University of Illinois Open Source
// License. See LICENSE.TXT for details.
//
//===----------------------------------------------------------------------===//
//
/// \file
/// Insert wait instructions for memory reads and writes.
///
/// Memory reads and writes are issued asynchronously, so we need to insert
/// S_WAITCNT instructions when we want to access any of their results or
/// overwrite any register that's used asynchronously.
//
//===----------------------------------------------------------------------===//

#include "AMDGPU.h"
#include "AMDGPUSubtarget.h"
#include "SIDefines.h"
#include "SIInstrInfo.h"
#include "SIMachineFunctionInfo.h"
#include "SIRegisterInfo.h"
#include "Utils/AMDGPUBaseInfo.h"
#include "llvm/ADT/DenseMap.h"
#include "llvm/ADT/DenseSet.h"
#include "llvm/ADT/PostOrderIterator.h"
#include "llvm/ADT/STLExtras.h"
#include "llvm/ADT/SmallVector.h"
#include "llvm/CodeGen/MachineBasicBlock.h"
#include "llvm/CodeGen/MachineFunction.h"
#include "llvm/CodeGen/MachineFunctionPass.h"
#include "llvm/CodeGen/MachineInstr.h"
#include "llvm/CodeGen/MachineInstrBuilder.h"
#include "llvm/CodeGen/MachineLoopInfo.h"
#include "llvm/CodeGen/MachineMemOperand.h"
#include "llvm/CodeGen/MachineOperand.h"
#include "llvm/CodeGen/MachineRegisterInfo.h"
#include "llvm/IR/DebugLoc.h"
#include "llvm/Pass.h"
#include "llvm/Support/Debug.h"
#include "llvm/Support/ErrorHandling.h"
#include "llvm/Support/raw_ostream.h"
#include <algorithm>
#include <cassert>
#include <cstdint>
#include <cstring>
#include <memory>
#include <utility>
#include <vector>

#define DEBUG_TYPE "si-insert-waitcnts"

using namespace llvm;

namespace {

// Class of object that encapsulates latest instruction counter score
// associated with the operand.  Used for determining whether
// s_waitcnt instruction needs to be emited.

#define CNT_MASK(t) (1u << (t))

enum InstCounterType { VM_CNT = 0, LGKM_CNT, EXP_CNT, NUM_INST_CNTS };

using RegInterval = std::pair<signed, signed>;

struct {
  int32_t VmcntMax;
  int32_t ExpcntMax;
  int32_t LgkmcntMax;
  int32_t NumVGPRsMax;
  int32_t NumSGPRsMax;
} HardwareLimits;

struct {
  unsigned VGPR0;
  unsigned VGPRL;
  unsigned SGPR0;
  unsigned SGPRL;
} RegisterEncoding;

enum WaitEventType {
  VMEM_ACCESS,      // vector-memory read & write
  LDS_ACCESS,       // lds read & write
  GDS_ACCESS,       // gds read & write
  SQ_MESSAGE,       // send message
  SMEM_ACCESS,      // scalar-memory read & write
  EXP_GPR_LOCK,     // export holding on its data src
  GDS_GPR_LOCK,     // GDS holding on its data and addr src
  EXP_POS_ACCESS,   // write to export position
  EXP_PARAM_ACCESS, // write to export parameter
  VMW_GPR_LOCK,     // vector-memory write holding on its data src
  NUM_WAIT_EVENTS,
};

// The mapping is:
//  0                .. SQ_MAX_PGM_VGPRS-1               real VGPRs
//  SQ_MAX_PGM_VGPRS .. NUM_ALL_VGPRS-1                  extra VGPR-like slots
//  NUM_ALL_VGPRS    .. NUM_ALL_VGPRS+SQ_MAX_PGM_SGPRS-1 real SGPRs
// We reserve a fixed number of VGPR slots in the scoring tables for
// special tokens like SCMEM_LDS (needed for buffer load to LDS).
enum RegisterMapping {
  SQ_MAX_PGM_VGPRS = 256, // Maximum programmable VGPRs across all targets.
  SQ_MAX_PGM_SGPRS = 256, // Maximum programmable SGPRs across all targets.
  NUM_EXTRA_VGPRS = 1,    // A reserved slot for DS.
  EXTRA_VGPR_LDS = 0,     // This is a placeholder the Shader algorithm uses.
  NUM_ALL_VGPRS = SQ_MAX_PGM_VGPRS + NUM_EXTRA_VGPRS, // Where SGPR starts.
};

#define ForAllWaitEventType(w)                                                 \
  for (enum WaitEventType w = (enum WaitEventType)0;                           \
       (w) < (enum WaitEventType)NUM_WAIT_EVENTS;                              \
       (w) = (enum WaitEventType)((w) + 1))

// This is a per-basic-block object that maintains current score brackets
// of each wait counter, and a per-register scoreboard for each wait counter.
// We also maintain the latest score for every event type that can change the
// waitcnt in order to know if there are multiple types of events within
// the brackets. When multiple types of event happen in the bracket,
// wait count may get decreased out of order, therefore we need to put in
// "s_waitcnt 0" before use.
class BlockWaitcntBrackets {
public:
  BlockWaitcntBrackets(const GCNSubtarget *SubTarget) : ST(SubTarget) {
    for (enum InstCounterType T = VM_CNT; T < NUM_INST_CNTS;
         T = (enum InstCounterType)(T + 1)) {
      memset(VgprScores[T], 0, sizeof(VgprScores[T]));
    }
  }

  ~BlockWaitcntBrackets() = default;

  static int32_t getWaitCountMax(InstCounterType T) {
    switch (T) {
    case VM_CNT:
      return HardwareLimits.VmcntMax;
    case LGKM_CNT:
      return HardwareLimits.LgkmcntMax;
    case EXP_CNT:
      return HardwareLimits.ExpcntMax;
    default:
      break;
    }
    return 0;
  }

  void setScoreLB(InstCounterType T, int32_t Val) {
    assert(T < NUM_INST_CNTS);
    if (T >= NUM_INST_CNTS)
      return;
    ScoreLBs[T] = Val;
  }

  void setScoreUB(InstCounterType T, int32_t Val) {
    assert(T < NUM_INST_CNTS);
    if (T >= NUM_INST_CNTS)
      return;
    ScoreUBs[T] = Val;
    if (T == EXP_CNT) {
      int32_t UB = (int)(ScoreUBs[T] - getWaitCountMax(EXP_CNT));
      if (ScoreLBs[T] < UB)
        ScoreLBs[T] = UB;
    }
  }

  int32_t getScoreLB(InstCounterType T) {
    assert(T < NUM_INST_CNTS);
    if (T >= NUM_INST_CNTS)
      return 0;
    return ScoreLBs[T];
  }

  int32_t getScoreUB(InstCounterType T) {
    assert(T < NUM_INST_CNTS);
    if (T >= NUM_INST_CNTS)
      return 0;
    return ScoreUBs[T];
  }

  // Mapping from event to counter.
  InstCounterType eventCounter(WaitEventType E) {
    switch (E) {
    case VMEM_ACCESS:
      return VM_CNT;
    case LDS_ACCESS:
    case GDS_ACCESS:
    case SQ_MESSAGE:
    case SMEM_ACCESS:
      return LGKM_CNT;
    case EXP_GPR_LOCK:
    case GDS_GPR_LOCK:
    case VMW_GPR_LOCK:
    case EXP_POS_ACCESS:
    case EXP_PARAM_ACCESS:
      return EXP_CNT;
    default:
      llvm_unreachable("unhandled event type");
    }
    return NUM_INST_CNTS;
  }

  void setRegScore(int GprNo, InstCounterType T, int32_t Val) {
    if (GprNo < NUM_ALL_VGPRS) {
      if (GprNo > VgprUB) {
        VgprUB = GprNo;
      }
      VgprScores[T][GprNo] = Val;
    } else {
      assert(T == LGKM_CNT);
      if (GprNo - NUM_ALL_VGPRS > SgprUB) {
        SgprUB = GprNo - NUM_ALL_VGPRS;
      }
      SgprScores[GprNo - NUM_ALL_VGPRS] = Val;
    }
  }

  int32_t getRegScore(int GprNo, InstCounterType T) {
    if (GprNo < NUM_ALL_VGPRS) {
      return VgprScores[T][GprNo];
    }
    return SgprScores[GprNo - NUM_ALL_VGPRS];
  }

  void clear() {
    memset(ScoreLBs, 0, sizeof(ScoreLBs));
    memset(ScoreUBs, 0, sizeof(ScoreUBs));
    memset(EventUBs, 0, sizeof(EventUBs));
    for (enum InstCounterType T = VM_CNT; T < NUM_INST_CNTS;
         T = (enum InstCounterType)(T + 1)) {
      memset(VgprScores[T], 0, sizeof(VgprScores[T]));
    }
    memset(SgprScores, 0, sizeof(SgprScores));
  }

  RegInterval getRegInterval(const MachineInstr *MI, const SIInstrInfo *TII,
                             const MachineRegisterInfo *MRI,
                             const SIRegisterInfo *TRI, unsigned OpNo,
                             bool Def) const;

  void setExpScore(const MachineInstr *MI, const SIInstrInfo *TII,
                   const SIRegisterInfo *TRI, const MachineRegisterInfo *MRI,
                   unsigned OpNo, int32_t Val);

  void setWaitAtBeginning() { WaitAtBeginning = true; }
  void clearWaitAtBeginning() { WaitAtBeginning = false; }
  bool getWaitAtBeginning() const { return WaitAtBeginning; }
  void setEventUB(enum WaitEventType W, int32_t Val) { EventUBs[W] = Val; }
  int32_t getMaxVGPR() const { return VgprUB; }
  int32_t getMaxSGPR() const { return SgprUB; }

  int32_t getEventUB(enum WaitEventType W) const {
    assert(W < NUM_WAIT_EVENTS);
    return EventUBs[W];
  }

  bool counterOutOfOrder(InstCounterType T);
  unsigned int updateByWait(InstCounterType T, int ScoreToWait);
  void updateByEvent(const SIInstrInfo *TII, const SIRegisterInfo *TRI,
                     const MachineRegisterInfo *MRI, WaitEventType E,
                     MachineInstr &MI);

  bool hasPendingSMEM() const {
    return (EventUBs[SMEM_ACCESS] > ScoreLBs[LGKM_CNT] &&
            EventUBs[SMEM_ACCESS] <= ScoreUBs[LGKM_CNT]);
  }

  bool hasPendingFlat() const {
    return ((LastFlat[LGKM_CNT] > ScoreLBs[LGKM_CNT] &&
             LastFlat[LGKM_CNT] <= ScoreUBs[LGKM_CNT]) ||
            (LastFlat[VM_CNT] > ScoreLBs[VM_CNT] &&
             LastFlat[VM_CNT] <= ScoreUBs[VM_CNT]));
  }

  void setPendingFlat() {
    LastFlat[VM_CNT] = ScoreUBs[VM_CNT];
    LastFlat[LGKM_CNT] = ScoreUBs[LGKM_CNT];
  }

  int pendingFlat(InstCounterType Ct) const { return LastFlat[Ct]; }

  void setLastFlat(InstCounterType Ct, int Val) { LastFlat[Ct] = Val; }

  bool getRevisitLoop() const { return RevisitLoop; }
  void setRevisitLoop(bool RevisitLoopIn) { RevisitLoop = RevisitLoopIn; }

  void setPostOrder(int32_t PostOrderIn) { PostOrder = PostOrderIn; }
  int32_t getPostOrder() const { return PostOrder; }

  void setWaitcnt(MachineInstr *WaitcntIn) { Waitcnt = WaitcntIn; }
  void clearWaitcnt() { Waitcnt = nullptr; }
  MachineInstr *getWaitcnt() const { return Waitcnt; }

  bool mixedExpTypes() const { return MixedExpTypes; }
  void setMixedExpTypes(bool MixedExpTypesIn) {
    MixedExpTypes = MixedExpTypesIn;
  }

  void print(raw_ostream &);
  void dump() { print(dbgs()); }

private:
  const GCNSubtarget *ST = nullptr;
  bool WaitAtBeginning = false;
  bool RevisitLoop = false;
  bool MixedExpTypes = false;
  int32_t PostOrder = 0;
  MachineInstr *Waitcnt = nullptr;
  int32_t ScoreLBs[NUM_INST_CNTS] = {0};
  int32_t ScoreUBs[NUM_INST_CNTS] = {0};
  int32_t EventUBs[NUM_WAIT_EVENTS] = {0};
  // Remember the last flat memory operation.
  int32_t LastFlat[NUM_INST_CNTS] = {0};
  // wait_cnt scores for every vgpr.
  // Keep track of the VgprUB and SgprUB to make merge at join efficient.
  int32_t VgprUB = 0;
  int32_t SgprUB = 0;
  int32_t VgprScores[NUM_INST_CNTS][NUM_ALL_VGPRS];
  // Wait cnt scores for every sgpr, only lgkmcnt is relevant.
  int32_t SgprScores[SQ_MAX_PGM_SGPRS] = {0};
};

// This is a per-loop-region object that records waitcnt status at the end of
// loop footer from the previous iteration. We also maintain an iteration
// count to track the number of times the loop has been visited. When it
// doesn't converge naturally, we force convergence by inserting s_waitcnt 0
// at the end of the loop footer.
class LoopWaitcntData {
public:
  LoopWaitcntData() = default;
  ~LoopWaitcntData() = default;

  void incIterCnt() { IterCnt++; }
  void resetIterCnt() { IterCnt = 0; }
  unsigned getIterCnt() { return IterCnt; }

  void setWaitcnt(MachineInstr *WaitcntIn) { LfWaitcnt = WaitcntIn; }
  MachineInstr *getWaitcnt() const { return LfWaitcnt; }

  void print() { LLVM_DEBUG(dbgs() << "  iteration " << IterCnt << '\n';); }

private:
  // s_waitcnt added at the end of loop footer to stablize wait scores
  // at the end of the loop footer.
  MachineInstr *LfWaitcnt = nullptr;
  // Number of iterations the loop has been visited, not including the initial
  // walk over.
  int32_t IterCnt = 0;
};

class SIInsertWaitcnts : public MachineFunctionPass {
private:
  const GCNSubtarget *ST = nullptr;
  const SIInstrInfo *TII = nullptr;
  const SIRegisterInfo *TRI = nullptr;
  const MachineRegisterInfo *MRI = nullptr;
  const MachineLoopInfo *MLI = nullptr;
  AMDGPU::IsaInfo::IsaVersion IV;
  AMDGPUAS AMDGPUASI;

  DenseSet<MachineBasicBlock *> BlockVisitedSet;
  DenseSet<MachineInstr *> TrackedWaitcntSet;
  DenseSet<MachineInstr *> VCCZBugHandledSet;

  DenseMap<MachineBasicBlock *, std::unique_ptr<BlockWaitcntBrackets>>
      BlockWaitcntBracketsMap;

  std::vector<MachineBasicBlock *> BlockWaitcntProcessedSet;

  DenseMap<MachineLoop *, std::unique_ptr<LoopWaitcntData>> LoopWaitcntDataMap;

  std::vector<std::unique_ptr<BlockWaitcntBrackets>> KillWaitBrackets;

<<<<<<< HEAD
=======
  // ForceEmitZeroWaitcnts: force all waitcnts insts to be s_waitcnt 0
  // because of amdgpu-waitcnt-forcezero flag
  bool ForceEmitZeroWaitcnts;
  bool ForceEmitWaitcnt[NUM_INST_CNTS];

>>>>>>> 681bdae9
public:
  static char ID;

  SIInsertWaitcnts() : MachineFunctionPass(ID) {
    (void)ForceExpCounter;
    (void)ForceLgkmCounter;
    (void)ForceVMCounter;
  }

  bool runOnMachineFunction(MachineFunction &MF) override;

  StringRef getPassName() const override {
    return "SI insert wait instructions";
  }

  void getAnalysisUsage(AnalysisUsage &AU) const override {
    AU.setPreservesCFG();
    AU.addRequired<MachineLoopInfo>();
    MachineFunctionPass::getAnalysisUsage(AU);
  }

  void addKillWaitBracket(BlockWaitcntBrackets *Bracket) {
    // The waitcnt information is copied because it changes as the block is
    // traversed.
    KillWaitBrackets.push_back(
        llvm::make_unique<BlockWaitcntBrackets>(*Bracket));
  }

  bool mayAccessLDSThroughFlat(const MachineInstr &MI) const;
  void generateWaitcntInstBefore(MachineInstr &MI,
                                  BlockWaitcntBrackets *ScoreBrackets);
  void updateEventWaitcntAfter(MachineInstr &Inst,
                               BlockWaitcntBrackets *ScoreBrackets);
  void mergeInputScoreBrackets(MachineBasicBlock &Block);
  bool isLoopBottom(const MachineLoop *Loop, const MachineBasicBlock *Block);
  unsigned countNumBottomBlocks(const MachineLoop *Loop);
  void insertWaitcntInBlock(MachineFunction &MF, MachineBasicBlock &Block);
  void insertWaitcntBeforeCF(MachineBasicBlock &Block, MachineInstr *Inst);
  bool isWaitcntStronger(unsigned LHS, unsigned RHS);
  unsigned combineWaitcnt(unsigned LHS, unsigned RHS);
};

} // end anonymous namespace

RegInterval BlockWaitcntBrackets::getRegInterval(const MachineInstr *MI,
                                                 const SIInstrInfo *TII,
                                                 const MachineRegisterInfo *MRI,
                                                 const SIRegisterInfo *TRI,
                                                 unsigned OpNo,
                                                 bool Def) const {
  const MachineOperand &Op = MI->getOperand(OpNo);
  if (!Op.isReg() || !TRI->isInAllocatableClass(Op.getReg()) ||
      (Def && !Op.isDef()))
    return {-1, -1};

  // A use via a PW operand does not need a waitcnt.
  // A partial write is not a WAW.
  assert(!Op.getSubReg() || !Op.isUndef());

  RegInterval Result;
  const MachineRegisterInfo &MRIA = *MRI;

  unsigned Reg = TRI->getEncodingValue(Op.getReg());

  if (TRI->isVGPR(MRIA, Op.getReg())) {
    assert(Reg >= RegisterEncoding.VGPR0 && Reg <= RegisterEncoding.VGPRL);
    Result.first = Reg - RegisterEncoding.VGPR0;
    assert(Result.first >= 0 && Result.first < SQ_MAX_PGM_VGPRS);
  } else if (TRI->isSGPRReg(MRIA, Op.getReg())) {
    assert(Reg >= RegisterEncoding.SGPR0 && Reg < SQ_MAX_PGM_SGPRS);
    Result.first = Reg - RegisterEncoding.SGPR0 + NUM_ALL_VGPRS;
    assert(Result.first >= NUM_ALL_VGPRS &&
           Result.first < SQ_MAX_PGM_SGPRS + NUM_ALL_VGPRS);
  }
  // TODO: Handle TTMP
  // else if (TRI->isTTMP(MRIA, Reg.getReg())) ...
  else
    return {-1, -1};

  const MachineInstr &MIA = *MI;
  const TargetRegisterClass *RC = TII->getOpRegClass(MIA, OpNo);
  unsigned Size = TRI->getRegSizeInBits(*RC);
  Result.second = Result.first + (Size / 32);

  return Result;
}

void BlockWaitcntBrackets::setExpScore(const MachineInstr *MI,
                                       const SIInstrInfo *TII,
                                       const SIRegisterInfo *TRI,
                                       const MachineRegisterInfo *MRI,
                                       unsigned OpNo, int32_t Val) {
  RegInterval Interval = getRegInterval(MI, TII, MRI, TRI, OpNo, false);
  LLVM_DEBUG({
    const MachineOperand &Opnd = MI->getOperand(OpNo);
    assert(TRI->isVGPR(*MRI, Opnd.getReg()));
  });
  for (signed RegNo = Interval.first; RegNo < Interval.second; ++RegNo) {
    setRegScore(RegNo, EXP_CNT, Val);
  }
}

void BlockWaitcntBrackets::updateByEvent(const SIInstrInfo *TII,
                                         const SIRegisterInfo *TRI,
                                         const MachineRegisterInfo *MRI,
                                         WaitEventType E, MachineInstr &Inst) {
  const MachineRegisterInfo &MRIA = *MRI;
  InstCounterType T = eventCounter(E);
  int32_t CurrScore = getScoreUB(T) + 1;
  // EventUB and ScoreUB need to be update regardless if this event changes
  // the score of a register or not.
  // Examples including vm_cnt when buffer-store or lgkm_cnt when send-message.
  EventUBs[E] = CurrScore;
  setScoreUB(T, CurrScore);

  if (T == EXP_CNT) {
    // Check for mixed export types. If they are mixed, then a waitcnt exp(0)
    // is required.
    if (!MixedExpTypes) {
      MixedExpTypes = counterOutOfOrder(EXP_CNT);
    }

    // Put score on the source vgprs. If this is a store, just use those
    // specific register(s).
    if (TII->isDS(Inst) && (Inst.mayStore() || Inst.mayLoad())) {
      // All GDS operations must protect their address register (same as
      // export.)
      if (Inst.getOpcode() != AMDGPU::DS_APPEND &&
          Inst.getOpcode() != AMDGPU::DS_CONSUME) {
        setExpScore(
            &Inst, TII, TRI, MRI,
            AMDGPU::getNamedOperandIdx(Inst.getOpcode(), AMDGPU::OpName::addr),
            CurrScore);
      }
      if (Inst.mayStore()) {
        setExpScore(
            &Inst, TII, TRI, MRI,
            AMDGPU::getNamedOperandIdx(Inst.getOpcode(), AMDGPU::OpName::data0),
            CurrScore);
        if (AMDGPU::getNamedOperandIdx(Inst.getOpcode(),
                                       AMDGPU::OpName::data1) != -1) {
          setExpScore(&Inst, TII, TRI, MRI,
                      AMDGPU::getNamedOperandIdx(Inst.getOpcode(),
                                                 AMDGPU::OpName::data1),
                      CurrScore);
        }
      } else if (AMDGPU::getAtomicNoRetOp(Inst.getOpcode()) != -1 &&
                 Inst.getOpcode() != AMDGPU::DS_GWS_INIT &&
                 Inst.getOpcode() != AMDGPU::DS_GWS_SEMA_V &&
                 Inst.getOpcode() != AMDGPU::DS_GWS_SEMA_BR &&
                 Inst.getOpcode() != AMDGPU::DS_GWS_SEMA_P &&
                 Inst.getOpcode() != AMDGPU::DS_GWS_BARRIER &&
                 Inst.getOpcode() != AMDGPU::DS_APPEND &&
                 Inst.getOpcode() != AMDGPU::DS_CONSUME &&
                 Inst.getOpcode() != AMDGPU::DS_ORDERED_COUNT) {
        for (unsigned I = 0, E = Inst.getNumOperands(); I != E; ++I) {
          const MachineOperand &Op = Inst.getOperand(I);
          if (Op.isReg() && !Op.isDef() && TRI->isVGPR(MRIA, Op.getReg())) {
            setExpScore(&Inst, TII, TRI, MRI, I, CurrScore);
          }
        }
      }
    } else if (TII->isFLAT(Inst)) {
      if (Inst.mayStore()) {
        setExpScore(
            &Inst, TII, TRI, MRI,
            AMDGPU::getNamedOperandIdx(Inst.getOpcode(), AMDGPU::OpName::data),
            CurrScore);
      } else if (AMDGPU::getAtomicNoRetOp(Inst.getOpcode()) != -1) {
        setExpScore(
            &Inst, TII, TRI, MRI,
            AMDGPU::getNamedOperandIdx(Inst.getOpcode(), AMDGPU::OpName::data),
            CurrScore);
      }
    } else if (TII->isMIMG(Inst)) {
      if (Inst.mayStore()) {
        setExpScore(&Inst, TII, TRI, MRI, 0, CurrScore);
      } else if (AMDGPU::getAtomicNoRetOp(Inst.getOpcode()) != -1) {
        setExpScore(
            &Inst, TII, TRI, MRI,
            AMDGPU::getNamedOperandIdx(Inst.getOpcode(), AMDGPU::OpName::data),
            CurrScore);
      }
    } else if (TII->isMTBUF(Inst)) {
      if (Inst.mayStore()) {
        setExpScore(&Inst, TII, TRI, MRI, 0, CurrScore);
      }
    } else if (TII->isMUBUF(Inst)) {
      if (Inst.mayStore()) {
        setExpScore(&Inst, TII, TRI, MRI, 0, CurrScore);
      } else if (AMDGPU::getAtomicNoRetOp(Inst.getOpcode()) != -1) {
        setExpScore(
            &Inst, TII, TRI, MRI,
            AMDGPU::getNamedOperandIdx(Inst.getOpcode(), AMDGPU::OpName::data),
            CurrScore);
      }
    } else {
      if (TII->isEXP(Inst)) {
        // For export the destination registers are really temps that
        // can be used as the actual source after export patching, so
        // we need to treat them like sources and set the EXP_CNT
        // score.
        for (unsigned I = 0, E = Inst.getNumOperands(); I != E; ++I) {
          MachineOperand &DefMO = Inst.getOperand(I);
          if (DefMO.isReg() && DefMO.isDef() &&
              TRI->isVGPR(MRIA, DefMO.getReg())) {
            setRegScore(TRI->getEncodingValue(DefMO.getReg()), EXP_CNT,
                        CurrScore);
          }
        }
      }
      for (unsigned I = 0, E = Inst.getNumOperands(); I != E; ++I) {
        MachineOperand &MO = Inst.getOperand(I);
        if (MO.isReg() && !MO.isDef() && TRI->isVGPR(MRIA, MO.getReg())) {
          setExpScore(&Inst, TII, TRI, MRI, I, CurrScore);
        }
      }
    }
#if 0 // TODO: check if this is handled by MUBUF code above.
  } else if (Inst.getOpcode() == AMDGPU::BUFFER_STORE_DWORD ||
       Inst.getOpcode() == AMDGPU::BUFFER_STORE_DWORDX2 ||
       Inst.getOpcode() == AMDGPU::BUFFER_STORE_DWORDX4) {
    MachineOperand *MO = TII->getNamedOperand(Inst, AMDGPU::OpName::data);
    unsigned OpNo;//TODO: find the OpNo for this operand;
    RegInterval Interval = getRegInterval(&Inst, TII, MRI, TRI, OpNo, false);
    for (signed RegNo = Interval.first; RegNo < Interval.second;
    ++RegNo) {
      setRegScore(RegNo + NUM_ALL_VGPRS, t, CurrScore);
    }
#endif
  } else {
    // Match the score to the destination registers.
    for (unsigned I = 0, E = Inst.getNumOperands(); I != E; ++I) {
      RegInterval Interval = getRegInterval(&Inst, TII, MRI, TRI, I, true);
      if (T == VM_CNT && Interval.first >= NUM_ALL_VGPRS)
        continue;
      for (signed RegNo = Interval.first; RegNo < Interval.second; ++RegNo) {
        setRegScore(RegNo, T, CurrScore);
      }
    }
    if (TII->isDS(Inst) && Inst.mayStore()) {
      setRegScore(SQ_MAX_PGM_VGPRS + EXTRA_VGPR_LDS, T, CurrScore);
    }
  }
}

void BlockWaitcntBrackets::print(raw_ostream &OS) {
  OS << '\n';
  for (enum InstCounterType T = VM_CNT; T < NUM_INST_CNTS;
       T = (enum InstCounterType)(T + 1)) {
    int LB = getScoreLB(T);
    int UB = getScoreUB(T);

    switch (T) {
    case VM_CNT:
      OS << "    VM_CNT(" << UB - LB << "): ";
      break;
    case LGKM_CNT:
      OS << "    LGKM_CNT(" << UB - LB << "): ";
      break;
    case EXP_CNT:
      OS << "    EXP_CNT(" << UB - LB << "): ";
      break;
    default:
      OS << "    UNKNOWN(" << UB - LB << "): ";
      break;
    }

    if (LB < UB) {
      // Print vgpr scores.
      for (int J = 0; J <= getMaxVGPR(); J++) {
        int RegScore = getRegScore(J, T);
        if (RegScore <= LB)
          continue;
        int RelScore = RegScore - LB - 1;
        if (J < SQ_MAX_PGM_VGPRS + EXTRA_VGPR_LDS) {
          OS << RelScore << ":v" << J << " ";
        } else {
          OS << RelScore << ":ds ";
        }
      }
      // Also need to print sgpr scores for lgkm_cnt.
      if (T == LGKM_CNT) {
        for (int J = 0; J <= getMaxSGPR(); J++) {
          int RegScore = getRegScore(J + NUM_ALL_VGPRS, LGKM_CNT);
          if (RegScore <= LB)
            continue;
          int RelScore = RegScore - LB - 1;
          OS << RelScore << ":s" << J << " ";
        }
      }
    }
    OS << '\n';
  }
  OS << '\n';
}

unsigned int BlockWaitcntBrackets::updateByWait(InstCounterType T,
                                                int ScoreToWait) {
  unsigned int NeedWait = 0;
  if (ScoreToWait == -1) {
    // The score to wait is unknown. This implies that it was not encountered
    // during the path of the CFG walk done during the current traversal but
    // may be seen on a different path. Emit an s_wait counter with a
    // conservative value of 0 for the counter.
    NeedWait = CNT_MASK(T);
    setScoreLB(T, getScoreUB(T));
    return NeedWait;
  }

  // If the score of src_operand falls within the bracket, we need an
  // s_waitcnt instruction.
  const int32_t LB = getScoreLB(T);
  const int32_t UB = getScoreUB(T);
  if ((UB >= ScoreToWait) && (ScoreToWait > LB)) {
    if ((T == VM_CNT || T == LGKM_CNT) &&
        hasPendingFlat() &&
        !ST->hasFlatLgkmVMemCountInOrder()) {
      // If there is a pending FLAT operation, and this is a VMem or LGKM
      // waitcnt and the target can report early completion, then we need
      // to force a waitcnt 0.
      NeedWait = CNT_MASK(T);
      setScoreLB(T, getScoreUB(T));
    } else if (counterOutOfOrder(T)) {
      // Counter can get decremented out-of-order when there
      // are multiple types event in the bracket. Also emit an s_wait counter
      // with a conservative value of 0 for the counter.
      NeedWait = CNT_MASK(T);
      setScoreLB(T, getScoreUB(T));
    } else {
      NeedWait = CNT_MASK(T);
      setScoreLB(T, ScoreToWait);
    }
  }

  return NeedWait;
}

// Where there are multiple types of event in the bracket of a counter,
// the decrement may go out of order.
bool BlockWaitcntBrackets::counterOutOfOrder(InstCounterType T) {
  switch (T) {
  case VM_CNT:
    return false;
  case LGKM_CNT: {
    if (EventUBs[SMEM_ACCESS] > ScoreLBs[LGKM_CNT] &&
        EventUBs[SMEM_ACCESS] <= ScoreUBs[LGKM_CNT]) {
      // Scalar memory read always can go out of order.
      return true;
    }
    int NumEventTypes = 0;
    if (EventUBs[LDS_ACCESS] > ScoreLBs[LGKM_CNT] &&
        EventUBs[LDS_ACCESS] <= ScoreUBs[LGKM_CNT]) {
      NumEventTypes++;
    }
    if (EventUBs[GDS_ACCESS] > ScoreLBs[LGKM_CNT] &&
        EventUBs[GDS_ACCESS] <= ScoreUBs[LGKM_CNT]) {
      NumEventTypes++;
    }
    if (EventUBs[SQ_MESSAGE] > ScoreLBs[LGKM_CNT] &&
        EventUBs[SQ_MESSAGE] <= ScoreUBs[LGKM_CNT]) {
      NumEventTypes++;
    }
    if (NumEventTypes <= 1) {
      return false;
    }
    break;
  }
  case EXP_CNT: {
    // If there has been a mixture of export types, then a waitcnt exp(0) is
    // required.
    if (MixedExpTypes)
      return true;
    int NumEventTypes = 0;
    if (EventUBs[EXP_GPR_LOCK] > ScoreLBs[EXP_CNT] &&
        EventUBs[EXP_GPR_LOCK] <= ScoreUBs[EXP_CNT]) {
      NumEventTypes++;
    }
    if (EventUBs[GDS_GPR_LOCK] > ScoreLBs[EXP_CNT] &&
        EventUBs[GDS_GPR_LOCK] <= ScoreUBs[EXP_CNT]) {
      NumEventTypes++;
    }
    if (EventUBs[VMW_GPR_LOCK] > ScoreLBs[EXP_CNT] &&
        EventUBs[VMW_GPR_LOCK] <= ScoreUBs[EXP_CNT]) {
      NumEventTypes++;
    }
    if (EventUBs[EXP_PARAM_ACCESS] > ScoreLBs[EXP_CNT] &&
        EventUBs[EXP_PARAM_ACCESS] <= ScoreUBs[EXP_CNT]) {
      NumEventTypes++;
    }

    if (EventUBs[EXP_POS_ACCESS] > ScoreLBs[EXP_CNT] &&
        EventUBs[EXP_POS_ACCESS] <= ScoreUBs[EXP_CNT]) {
      NumEventTypes++;
    }

    if (NumEventTypes <= 1) {
      return false;
    }
    break;
  }
  default:
    break;
  }
  return true;
}

INITIALIZE_PASS_BEGIN(SIInsertWaitcnts, DEBUG_TYPE, "SI Insert Waitcnts", false,
                      false)
INITIALIZE_PASS_END(SIInsertWaitcnts, DEBUG_TYPE, "SI Insert Waitcnts", false,
                    false)

char SIInsertWaitcnts::ID = 0;

char &llvm::SIInsertWaitcntsID = SIInsertWaitcnts::ID;

FunctionPass *llvm::createSIInsertWaitcntsPass() {
  return new SIInsertWaitcnts();
}

static bool readsVCCZ(const MachineInstr &MI) {
  unsigned Opc = MI.getOpcode();
  return (Opc == AMDGPU::S_CBRANCH_VCCNZ || Opc == AMDGPU::S_CBRANCH_VCCZ) &&
         !MI.getOperand(1).isUndef();
}

/// Given wait count encodings checks if LHS is stronger than RHS.
bool SIInsertWaitcnts::isWaitcntStronger(unsigned LHS, unsigned RHS) {
  if (AMDGPU::decodeVmcnt(IV, LHS) > AMDGPU::decodeVmcnt(IV, RHS))
    return false;
  if (AMDGPU::decodeLgkmcnt(IV, LHS) > AMDGPU::decodeLgkmcnt(IV, RHS))
    return false;
  if (AMDGPU::decodeExpcnt(IV, LHS) > AMDGPU::decodeExpcnt(IV, RHS))
    return false;
  return true;
}

/// Given wait count encodings create a new encoding which is stronger
/// or equal to both.
unsigned SIInsertWaitcnts::combineWaitcnt(unsigned LHS, unsigned RHS) {
  unsigned VmCnt = std::min(AMDGPU::decodeVmcnt(IV, LHS),
                            AMDGPU::decodeVmcnt(IV, RHS));
  unsigned LgkmCnt = std::min(AMDGPU::decodeLgkmcnt(IV, LHS),
                              AMDGPU::decodeLgkmcnt(IV, RHS));
  unsigned ExpCnt = std::min(AMDGPU::decodeExpcnt(IV, LHS),
                             AMDGPU::decodeExpcnt(IV, RHS));
  return AMDGPU::encodeWaitcnt(IV, VmCnt, ExpCnt, LgkmCnt);
}

///  Generate s_waitcnt instruction to be placed before cur_Inst.
///  Instructions of a given type are returned in order,
///  but instructions of different types can complete out of order.
///  We rely on this in-order completion
///  and simply assign a score to the memory access instructions.
///  We keep track of the active "score bracket" to determine
///  if an access of a memory read requires an s_waitcnt
///  and if so what the value of each counter is.
///  The "score bracket" is bound by the lower bound and upper bound
///  scores (*_score_LB and *_score_ub respectively).
void SIInsertWaitcnts::generateWaitcntInstBefore(
    MachineInstr &MI, BlockWaitcntBrackets *ScoreBrackets) {
  // To emit, or not to emit - that's the question!
  // Start with an assumption that there is no need to emit.
  unsigned int EmitWaitcnt = 0;

  // No need to wait before phi. If a phi-move exists, then the wait should
  // has been inserted before the move. If a phi-move does not exist, then
  // wait should be inserted before the real use. The same is true for
  // sc-merge. It is not a coincident that all these cases correspond to the
  // instructions that are skipped in the assembling loop.
  bool NeedLineMapping = false; // TODO: Check on this.
<<<<<<< HEAD
  if (MI.isDebugValue() &&
=======

  // ForceEmitZeroWaitcnt: force a single s_waitcnt 0 due to hw bug
  bool ForceEmitZeroWaitcnt = false;

  setForceEmitWaitcnt();
  bool IsForceEmitWaitcnt = isForceEmitWaitcnt();

  if (MI.isDebugInstr() &&
>>>>>>> 681bdae9
      // TODO: any other opcode?
      !NeedLineMapping) {
    return;
  }

  // See if an s_waitcnt is forced at block entry, or is needed at
  // program end.
  if (ScoreBrackets->getWaitAtBeginning()) {
    // Note that we have already cleared the state, so we don't need to update
    // it.
    ScoreBrackets->clearWaitAtBeginning();
    for (enum InstCounterType T = VM_CNT; T < NUM_INST_CNTS;
         T = (enum InstCounterType)(T + 1)) {
      EmitWaitcnt |= CNT_MASK(T);
      ScoreBrackets->setScoreLB(T, ScoreBrackets->getScoreUB(T));
    }
  }

  // See if this instruction has a forced S_WAITCNT VM.
  // TODO: Handle other cases of NeedsWaitcntVmBefore()
  else if (MI.getOpcode() == AMDGPU::BUFFER_WBINVL1 ||
           MI.getOpcode() == AMDGPU::BUFFER_WBINVL1_SC ||
           MI.getOpcode() == AMDGPU::BUFFER_WBINVL1_VOL) {
    EmitWaitcnt |=
        ScoreBrackets->updateByWait(VM_CNT, ScoreBrackets->getScoreUB(VM_CNT));
  }

  // All waits must be resolved at call return.
  // NOTE: this could be improved with knowledge of all call sites or
  //   with knowledge of the called routines.
  if (MI.getOpcode() == AMDGPU::SI_RETURN_TO_EPILOG ||
      MI.getOpcode() == AMDGPU::S_SETPC_B64_return) {
    for (enum InstCounterType T = VM_CNT; T < NUM_INST_CNTS;
         T = (enum InstCounterType)(T + 1)) {
      if (ScoreBrackets->getScoreUB(T) > ScoreBrackets->getScoreLB(T)) {
        ScoreBrackets->setScoreLB(T, ScoreBrackets->getScoreUB(T));
        EmitWaitcnt |= CNT_MASK(T);
      }
    }
  }
  // Resolve vm waits before gs-done.
  else if ((MI.getOpcode() == AMDGPU::S_SENDMSG ||
            MI.getOpcode() == AMDGPU::S_SENDMSGHALT) &&
           ((MI.getOperand(0).getImm() & AMDGPU::SendMsg::ID_MASK_) ==
            AMDGPU::SendMsg::ID_GS_DONE)) {
    if (ScoreBrackets->getScoreUB(VM_CNT) > ScoreBrackets->getScoreLB(VM_CNT)) {
      ScoreBrackets->setScoreLB(VM_CNT, ScoreBrackets->getScoreUB(VM_CNT));
      EmitWaitcnt |= CNT_MASK(VM_CNT);
    }
  }
#if 0 // TODO: the following blocks of logic when we have fence.
  else if (MI.getOpcode() == SC_FENCE) {
    const unsigned int group_size =
      context->shader_info->GetMaxThreadGroupSize();
    // group_size == 0 means thread group size is unknown at compile time
    const bool group_is_multi_wave =
      (group_size == 0 || group_size > target_info->GetWaveFrontSize());
    const bool fence_is_global = !((SCInstInternalMisc*)Inst)->IsGroupFence();

    for (unsigned int i = 0; i < Inst->NumSrcOperands(); i++) {
      SCRegType src_type = Inst->GetSrcType(i);
      switch (src_type) {
        case SCMEM_LDS:
          if (group_is_multi_wave ||
            context->OptFlagIsOn(OPT_R1100_LDSMEM_FENCE_CHICKEN_BIT)) {
            EmitWaitcnt |= ScoreBrackets->updateByWait(LGKM_CNT,
                               ScoreBrackets->getScoreUB(LGKM_CNT));
            // LDS may have to wait for VM_CNT after buffer load to LDS
            if (target_info->HasBufferLoadToLDS()) {
              EmitWaitcnt |= ScoreBrackets->updateByWait(VM_CNT,
                                 ScoreBrackets->getScoreUB(VM_CNT));
            }
          }
          break;

        case SCMEM_GDS:
          if (group_is_multi_wave || fence_is_global) {
            EmitWaitcnt |= ScoreBrackets->updateByWait(EXP_CNT,
              ScoreBrackets->getScoreUB(EXP_CNT));
            EmitWaitcnt |= ScoreBrackets->updateByWait(LGKM_CNT,
              ScoreBrackets->getScoreUB(LGKM_CNT));
          }
          break;

        case SCMEM_UAV:
        case SCMEM_TFBUF:
        case SCMEM_RING:
        case SCMEM_SCATTER:
          if (group_is_multi_wave || fence_is_global) {
            EmitWaitcnt |= ScoreBrackets->updateByWait(EXP_CNT,
              ScoreBrackets->getScoreUB(EXP_CNT));
            EmitWaitcnt |= ScoreBrackets->updateByWait(VM_CNT,
              ScoreBrackets->getScoreUB(VM_CNT));
          }
          break;

        case SCMEM_SCRATCH:
        default:
          break;
      }
    }
  }
#endif

  // Export & GDS instructions do not read the EXEC mask until after the export
  // is granted (which can occur well after the instruction is issued).
  // The shader program must flush all EXP operations on the export-count
  // before overwriting the EXEC mask.
  else {
    if (MI.modifiesRegister(AMDGPU::EXEC, TRI)) {
      // Export and GDS are tracked individually, either may trigger a waitcnt
      // for EXEC.
      EmitWaitcnt |= ScoreBrackets->updateByWait(
          EXP_CNT, ScoreBrackets->getEventUB(EXP_GPR_LOCK));
      EmitWaitcnt |= ScoreBrackets->updateByWait(
          EXP_CNT, ScoreBrackets->getEventUB(EXP_PARAM_ACCESS));
      EmitWaitcnt |= ScoreBrackets->updateByWait(
          EXP_CNT, ScoreBrackets->getEventUB(EXP_POS_ACCESS));
      EmitWaitcnt |= ScoreBrackets->updateByWait(
          EXP_CNT, ScoreBrackets->getEventUB(GDS_GPR_LOCK));
    }

#if 0 // TODO: the following code to handle CALL.
    // The argument passing for CALLs should suffice for VM_CNT and LGKM_CNT.
    // However, there is a problem with EXP_CNT, because the call cannot
    // easily tell if a register is used in the function, and if it did, then
    // the referring instruction would have to have an S_WAITCNT, which is
    // dependent on all call sites. So Instead, force S_WAITCNT for EXP_CNTs
    // before the call.
    if (MI.getOpcode() == SC_CALL) {
      if (ScoreBrackets->getScoreUB(EXP_CNT) >
        ScoreBrackets->getScoreLB(EXP_CNT)) {
        ScoreBrackets->setScoreLB(EXP_CNT, ScoreBrackets->getScoreUB(EXP_CNT));
        EmitWaitcnt |= CNT_MASK(EXP_CNT);
      }
    }
#endif

    // FIXME: Should not be relying on memoperands.
    // Look at the source operands of every instruction to see if
    // any of them results from a previous memory operation that affects
    // its current usage. If so, an s_waitcnt instruction needs to be
    // emitted.
    // If the source operand was defined by a load, add the s_waitcnt
    // instruction.
    for (const MachineMemOperand *Memop : MI.memoperands()) {
      unsigned AS = Memop->getAddrSpace();
      if (AS != AMDGPUASI.LOCAL_ADDRESS)
        continue;
      unsigned RegNo = SQ_MAX_PGM_VGPRS + EXTRA_VGPR_LDS;
      // VM_CNT is only relevant to vgpr or LDS.
      EmitWaitcnt |= ScoreBrackets->updateByWait(
          VM_CNT, ScoreBrackets->getRegScore(RegNo, VM_CNT));
    }

    for (unsigned I = 0, E = MI.getNumOperands(); I != E; ++I) {
      const MachineOperand &Op = MI.getOperand(I);
      const MachineRegisterInfo &MRIA = *MRI;
      RegInterval Interval =
          ScoreBrackets->getRegInterval(&MI, TII, MRI, TRI, I, false);
      for (signed RegNo = Interval.first; RegNo < Interval.second; ++RegNo) {
        if (TRI->isVGPR(MRIA, Op.getReg())) {
          // VM_CNT is only relevant to vgpr or LDS.
          EmitWaitcnt |= ScoreBrackets->updateByWait(
              VM_CNT, ScoreBrackets->getRegScore(RegNo, VM_CNT));
        }
        EmitWaitcnt |= ScoreBrackets->updateByWait(
            LGKM_CNT, ScoreBrackets->getRegScore(RegNo, LGKM_CNT));
      }
    }
    // End of for loop that looks at all source operands to decide vm_wait_cnt
    // and lgk_wait_cnt.

    // Two cases are handled for destination operands:
    // 1) If the destination operand was defined by a load, add the s_waitcnt
    // instruction to guarantee the right WAW order.
    // 2) If a destination operand that was used by a recent export/store ins,
    // add s_waitcnt on exp_cnt to guarantee the WAR order.
    if (MI.mayStore()) {
      // FIXME: Should not be relying on memoperands.
      for (const MachineMemOperand *Memop : MI.memoperands()) {
        unsigned AS = Memop->getAddrSpace();
        if (AS != AMDGPUASI.LOCAL_ADDRESS)
          continue;
        unsigned RegNo = SQ_MAX_PGM_VGPRS + EXTRA_VGPR_LDS;
        EmitWaitcnt |= ScoreBrackets->updateByWait(
            VM_CNT, ScoreBrackets->getRegScore(RegNo, VM_CNT));
        EmitWaitcnt |= ScoreBrackets->updateByWait(
            EXP_CNT, ScoreBrackets->getRegScore(RegNo, EXP_CNT));
      }
    }
    for (unsigned I = 0, E = MI.getNumOperands(); I != E; ++I) {
      MachineOperand &Def = MI.getOperand(I);
      const MachineRegisterInfo &MRIA = *MRI;
      RegInterval Interval =
          ScoreBrackets->getRegInterval(&MI, TII, MRI, TRI, I, true);
      for (signed RegNo = Interval.first; RegNo < Interval.second; ++RegNo) {
        if (TRI->isVGPR(MRIA, Def.getReg())) {
          EmitWaitcnt |= ScoreBrackets->updateByWait(
              VM_CNT, ScoreBrackets->getRegScore(RegNo, VM_CNT));
          EmitWaitcnt |= ScoreBrackets->updateByWait(
              EXP_CNT, ScoreBrackets->getRegScore(RegNo, EXP_CNT));
        }
        EmitWaitcnt |= ScoreBrackets->updateByWait(
            LGKM_CNT, ScoreBrackets->getRegScore(RegNo, LGKM_CNT));
      }
    } // End of for loop that looks at all dest operands.
  }

  // TODO: Tie force zero to a compiler triage option.
  bool ForceZero = false;

  // Check to see if this is an S_BARRIER, and if an implicit S_WAITCNT 0
  // occurs before the instruction. Doing it here prevents any additional
  // S_WAITCNTs from being emitted if the instruction was marked as
  // requiring a WAITCNT beforehand.
  if (MI.getOpcode() == AMDGPU::S_BARRIER &&
      !ST->hasAutoWaitcntBeforeBarrier()) {
    EmitWaitcnt |=
        ScoreBrackets->updateByWait(VM_CNT, ScoreBrackets->getScoreUB(VM_CNT));
    EmitWaitcnt |= ScoreBrackets->updateByWait(
        EXP_CNT, ScoreBrackets->getScoreUB(EXP_CNT));
    EmitWaitcnt |= ScoreBrackets->updateByWait(
        LGKM_CNT, ScoreBrackets->getScoreUB(LGKM_CNT));
  }

  // TODO: Remove this work-around, enable the assert for Bug 457939
  //       after fixing the scheduler. Also, the Shader Compiler code is
  //       independent of target.
  if (readsVCCZ(MI) && ST->getGeneration() <= AMDGPUSubtarget::SEA_ISLANDS) {
    if (ScoreBrackets->getScoreLB(LGKM_CNT) <
            ScoreBrackets->getScoreUB(LGKM_CNT) &&
        ScoreBrackets->hasPendingSMEM()) {
      // Wait on everything, not just LGKM.  vccz reads usually come from
      // terminators, and we always wait on everything at the end of the
      // block, so if we only wait on LGKM here, we might end up with
      // another s_waitcnt inserted right after this if there are non-LGKM
      // instructions still outstanding.
<<<<<<< HEAD
      ForceZero = true;
=======
      // FIXME: this is too conservative / the comment is wrong.
      // We don't wait on everything at the end of the block and we combine
      // waitcnts so we should never have back-to-back waitcnts.
      ForceEmitZeroWaitcnt = true;
>>>>>>> 681bdae9
      EmitWaitcnt = true;
    }
  }

  // Does this operand processing indicate s_wait counter update?
  if (EmitWaitcnt) {
    int CntVal[NUM_INST_CNTS];

    bool UseDefaultWaitcntStrategy = true;
<<<<<<< HEAD
    if (ForceZero) {
=======
    if (ForceEmitZeroWaitcnt || ForceEmitZeroWaitcnts) {
>>>>>>> 681bdae9
      // Force all waitcnts to 0.
      for (enum InstCounterType T = VM_CNT; T < NUM_INST_CNTS;
           T = (enum InstCounterType)(T + 1)) {
        ScoreBrackets->setScoreLB(T, ScoreBrackets->getScoreUB(T));
      }
      CntVal[VM_CNT] = 0;
      CntVal[EXP_CNT] = 0;
      CntVal[LGKM_CNT] = 0;
      UseDefaultWaitcntStrategy = false;
    }

    if (UseDefaultWaitcntStrategy) {
      for (enum InstCounterType T = VM_CNT; T < NUM_INST_CNTS;
           T = (enum InstCounterType)(T + 1)) {
        if (EmitWaitcnt & CNT_MASK(T)) {
          int Delta =
              ScoreBrackets->getScoreUB(T) - ScoreBrackets->getScoreLB(T);
          int MaxDelta = ScoreBrackets->getWaitCountMax(T);
          if (Delta >= MaxDelta) {
            Delta = -1;
            if (T != EXP_CNT) {
              ScoreBrackets->setScoreLB(
                  T, ScoreBrackets->getScoreUB(T) - MaxDelta);
            }
            EmitWaitcnt &= ~CNT_MASK(T);
          }
          CntVal[T] = Delta;
        } else {
          // If we are not waiting for a particular counter then encode
          // it as -1 which means "don't care."
          CntVal[T] = -1;
        }
      }
    }

    // If we are not waiting on any counter we can skip the wait altogether.
    if (EmitWaitcnt != 0) {
      MachineInstr *OldWaitcnt = ScoreBrackets->getWaitcnt();
      int Imm = (!OldWaitcnt) ? 0 : OldWaitcnt->getOperand(0).getImm();
      if (!OldWaitcnt ||
          (AMDGPU::decodeVmcnt(IV, Imm) !=
                          (CntVal[VM_CNT] & AMDGPU::getVmcntBitMask(IV))) ||
          (AMDGPU::decodeExpcnt(IV, Imm) !=
           (CntVal[EXP_CNT] & AMDGPU::getExpcntBitMask(IV))) ||
          (AMDGPU::decodeLgkmcnt(IV, Imm) !=
           (CntVal[LGKM_CNT] & AMDGPU::getLgkmcntBitMask(IV)))) {
        MachineLoop *ContainingLoop = MLI->getLoopFor(MI.getParent());
        if (ContainingLoop) {
          MachineBasicBlock *TBB = ContainingLoop->getHeader();
          BlockWaitcntBrackets *ScoreBracket =
              BlockWaitcntBracketsMap[TBB].get();
          if (!ScoreBracket) {
            assert(!BlockVisitedSet.count(TBB));
            BlockWaitcntBracketsMap[TBB] =
                llvm::make_unique<BlockWaitcntBrackets>(ST);
            ScoreBracket = BlockWaitcntBracketsMap[TBB].get();
          }
          ScoreBracket->setRevisitLoop(true);
          LLVM_DEBUG(dbgs()
                         << "set-revisit2: Block"
                         << ContainingLoop->getHeader()->getNumber() << '\n';);
        }
      }

      // Update an existing waitcount, or make a new one.
      unsigned Enc = AMDGPU::encodeWaitcnt(IV, CntVal[VM_CNT],
                                           CntVal[EXP_CNT], CntVal[LGKM_CNT]);
      // We don't remove waitcnts that existed prior to the waitcnt
      // pass. Check if the waitcnt to-be-inserted can be avoided
      // or if the prev waitcnt can be updated.
      bool insertSWaitInst = true;
      for (MachineBasicBlock::iterator I = MI.getIterator(),
                                       B = MI.getParent()->begin();
           insertSWaitInst && I != B; --I) {
        if (I == MI.getIterator())
          continue;

        switch (I->getOpcode()) {
        case AMDGPU::S_WAITCNT:
          if (isWaitcntStronger(I->getOperand(0).getImm(), Enc))
            insertSWaitInst = false;
          else if (!OldWaitcnt) {
            OldWaitcnt = &*I;
            Enc = combineWaitcnt(I->getOperand(0).getImm(), Enc);
          }
          break;
        // TODO: skip over instructions which never require wait.
        }
        break;
      }
      if (insertSWaitInst) {
        if (OldWaitcnt && OldWaitcnt->getOpcode() == AMDGPU::S_WAITCNT) {
<<<<<<< HEAD
=======
          if (ForceEmitZeroWaitcnts)
            LLVM_DEBUG(
                dbgs()
                << "Force emit s_waitcnt vmcnt(0) expcnt(0) lgkmcnt(0)\n");
          if (IsForceEmitWaitcnt)
            LLVM_DEBUG(dbgs()
                       << "Force emit a s_waitcnt due to debug counter\n");

>>>>>>> 681bdae9
          OldWaitcnt->getOperand(0).setImm(Enc);
          if (!OldWaitcnt->getParent())
            MI.getParent()->insert(MI, OldWaitcnt);

          LLVM_DEBUG(dbgs() << "updateWaitcntInBlock\n"
                            << "Old Instr: " << MI << '\n'
                            << "New Instr: " << *OldWaitcnt << '\n');
        } else {
            auto SWaitInst = BuildMI(*MI.getParent(), MI.getIterator(),
                               MI.getDebugLoc(), TII->get(AMDGPU::S_WAITCNT))
                             .addImm(Enc);
            TrackedWaitcntSet.insert(SWaitInst);

            LLVM_DEBUG(dbgs() << "insertWaitcntInBlock\n"
                              << "Old Instr: " << MI << '\n'
                              << "New Instr: " << *SWaitInst << '\n');
        }
      }

      if (CntVal[EXP_CNT] == 0) {
        ScoreBrackets->setMixedExpTypes(false);
      }
    }
  }
}

void SIInsertWaitcnts::insertWaitcntBeforeCF(MachineBasicBlock &MBB,
                                             MachineInstr *Waitcnt) {
  if (MBB.empty()) {
    MBB.push_back(Waitcnt);
    return;
  }

  MachineBasicBlock::iterator It = MBB.end();
  MachineInstr *MI = &*(--It);
  if (MI->isBranch()) {
    MBB.insert(It, Waitcnt);
  } else {
    MBB.push_back(Waitcnt);
  }
}

// This is a flat memory operation. Check to see if it has memory
// tokens for both LDS and Memory, and if so mark it as a flat.
bool SIInsertWaitcnts::mayAccessLDSThroughFlat(const MachineInstr &MI) const {
  if (MI.memoperands_empty())
    return true;

  for (const MachineMemOperand *Memop : MI.memoperands()) {
    unsigned AS = Memop->getAddrSpace();
    if (AS == AMDGPUASI.LOCAL_ADDRESS || AS == AMDGPUASI.FLAT_ADDRESS)
      return true;
  }

  return false;
}

void SIInsertWaitcnts::updateEventWaitcntAfter(
    MachineInstr &Inst, BlockWaitcntBrackets *ScoreBrackets) {
  // Now look at the instruction opcode. If it is a memory access
  // instruction, update the upper-bound of the appropriate counter's
  // bracket and the destination operand scores.
  // TODO: Use the (TSFlags & SIInstrFlags::LGKM_CNT) property everywhere.
  if (TII->isDS(Inst) && TII->usesLGKM_CNT(Inst)) {
    if (TII->hasModifiersSet(Inst, AMDGPU::OpName::gds)) {
      ScoreBrackets->updateByEvent(TII, TRI, MRI, GDS_ACCESS, Inst);
      ScoreBrackets->updateByEvent(TII, TRI, MRI, GDS_GPR_LOCK, Inst);
    } else {
      ScoreBrackets->updateByEvent(TII, TRI, MRI, LDS_ACCESS, Inst);
    }
  } else if (TII->isFLAT(Inst)) {
    assert(Inst.mayLoad() || Inst.mayStore());

    if (TII->usesVM_CNT(Inst))
      ScoreBrackets->updateByEvent(TII, TRI, MRI, VMEM_ACCESS, Inst);

    if (TII->usesLGKM_CNT(Inst)) {
      ScoreBrackets->updateByEvent(TII, TRI, MRI, LDS_ACCESS, Inst);

      // This is a flat memory operation, so note it - it will require
      // that both the VM and LGKM be flushed to zero if it is pending when
      // a VM or LGKM dependency occurs.
      if (mayAccessLDSThroughFlat(Inst))
        ScoreBrackets->setPendingFlat();
    }
  } else if (SIInstrInfo::isVMEM(Inst) &&
             // TODO: get a better carve out.
             Inst.getOpcode() != AMDGPU::BUFFER_WBINVL1 &&
             Inst.getOpcode() != AMDGPU::BUFFER_WBINVL1_SC &&
             Inst.getOpcode() != AMDGPU::BUFFER_WBINVL1_VOL) {
    ScoreBrackets->updateByEvent(TII, TRI, MRI, VMEM_ACCESS, Inst);
    if (ST->vmemWriteNeedsExpWaitcnt() &&
        (Inst.mayStore() || AMDGPU::getAtomicNoRetOp(Inst.getOpcode()) != -1)) {
      ScoreBrackets->updateByEvent(TII, TRI, MRI, VMW_GPR_LOCK, Inst);
    }
  } else if (TII->isSMRD(Inst)) {
    ScoreBrackets->updateByEvent(TII, TRI, MRI, SMEM_ACCESS, Inst);
  } else {
    switch (Inst.getOpcode()) {
    case AMDGPU::S_SENDMSG:
    case AMDGPU::S_SENDMSGHALT:
      ScoreBrackets->updateByEvent(TII, TRI, MRI, SQ_MESSAGE, Inst);
      break;
    case AMDGPU::EXP:
    case AMDGPU::EXP_DONE: {
      int Imm = TII->getNamedOperand(Inst, AMDGPU::OpName::tgt)->getImm();
      if (Imm >= 32 && Imm <= 63)
        ScoreBrackets->updateByEvent(TII, TRI, MRI, EXP_PARAM_ACCESS, Inst);
      else if (Imm >= 12 && Imm <= 15)
        ScoreBrackets->updateByEvent(TII, TRI, MRI, EXP_POS_ACCESS, Inst);
      else
        ScoreBrackets->updateByEvent(TII, TRI, MRI, EXP_GPR_LOCK, Inst);
      break;
    }
    case AMDGPU::S_MEMTIME:
    case AMDGPU::S_MEMREALTIME:
      ScoreBrackets->updateByEvent(TII, TRI, MRI, SMEM_ACCESS, Inst);
      break;
    default:
      break;
    }
  }
}

// Merge the score brackets of the Block's predecessors;
// this merged score bracket is used when adding waitcnts to the Block
void SIInsertWaitcnts::mergeInputScoreBrackets(MachineBasicBlock &Block) {
  BlockWaitcntBrackets *ScoreBrackets = BlockWaitcntBracketsMap[&Block].get();
  int32_t MaxPending[NUM_INST_CNTS] = {0};
  int32_t MaxFlat[NUM_INST_CNTS] = {0};
  bool MixedExpTypes = false;

  // For single basic block loops, we need to retain the Block's
  // score bracket to have accurate Pred info. So, make a copy of Block's
  // score bracket, clear() it (which retains several important bits of info),
  // populate, and then replace en masse. For non-single basic block loops,
  // just clear Block's current score bracket and repopulate in-place.
  bool IsSelfPred;
  std::unique_ptr<BlockWaitcntBrackets> S;

  IsSelfPred = (std::find(Block.pred_begin(), Block.pred_end(), &Block))
    != Block.pred_end();
  if (IsSelfPred) {
    S = llvm::make_unique<BlockWaitcntBrackets>(*ScoreBrackets);
    ScoreBrackets = S.get();
  }

  ScoreBrackets->clear();

  // See if there are any uninitialized predecessors. If so, emit an
  // s_waitcnt 0 at the beginning of the block.
  for (MachineBasicBlock *Pred : Block.predecessors()) {
    BlockWaitcntBrackets *PredScoreBrackets =
        BlockWaitcntBracketsMap[Pred].get();
    bool Visited = BlockVisitedSet.count(Pred);
    if (!Visited || PredScoreBrackets->getWaitAtBeginning()) {
      continue;
    }
    for (enum InstCounterType T = VM_CNT; T < NUM_INST_CNTS;
         T = (enum InstCounterType)(T + 1)) {
      int span =
          PredScoreBrackets->getScoreUB(T) - PredScoreBrackets->getScoreLB(T);
      MaxPending[T] = std::max(MaxPending[T], span);
      span =
          PredScoreBrackets->pendingFlat(T) - PredScoreBrackets->getScoreLB(T);
      MaxFlat[T] = std::max(MaxFlat[T], span);
    }

    MixedExpTypes |= PredScoreBrackets->mixedExpTypes();
  }

  // TODO: Is SC Block->IsMainExit() same as Block.succ_empty()?
  // Also handle kills for exit block.
  if (Block.succ_empty() && !KillWaitBrackets.empty()) {
    for (unsigned int I = 0; I < KillWaitBrackets.size(); I++) {
      for (enum InstCounterType T = VM_CNT; T < NUM_INST_CNTS;
           T = (enum InstCounterType)(T + 1)) {
        int Span = KillWaitBrackets[I]->getScoreUB(T) -
                   KillWaitBrackets[I]->getScoreLB(T);
        MaxPending[T] = std::max(MaxPending[T], Span);
        Span = KillWaitBrackets[I]->pendingFlat(T) -
               KillWaitBrackets[I]->getScoreLB(T);
        MaxFlat[T] = std::max(MaxFlat[T], Span);
      }

      MixedExpTypes |= KillWaitBrackets[I]->mixedExpTypes();
    }
  }

  // Special handling for GDS_GPR_LOCK and EXP_GPR_LOCK.
  for (MachineBasicBlock *Pred : Block.predecessors()) {
    BlockWaitcntBrackets *PredScoreBrackets =
        BlockWaitcntBracketsMap[Pred].get();
    bool Visited = BlockVisitedSet.count(Pred);
    if (!Visited || PredScoreBrackets->getWaitAtBeginning()) {
      continue;
    }

    int GDSSpan = PredScoreBrackets->getEventUB(GDS_GPR_LOCK) -
                  PredScoreBrackets->getScoreLB(EXP_CNT);
    MaxPending[EXP_CNT] = std::max(MaxPending[EXP_CNT], GDSSpan);
    int EXPSpan = PredScoreBrackets->getEventUB(EXP_GPR_LOCK) -
                  PredScoreBrackets->getScoreLB(EXP_CNT);
    MaxPending[EXP_CNT] = std::max(MaxPending[EXP_CNT], EXPSpan);
  }

  // TODO: Is SC Block->IsMainExit() same as Block.succ_empty()?
  if (Block.succ_empty() && !KillWaitBrackets.empty()) {
    for (unsigned int I = 0; I < KillWaitBrackets.size(); I++) {
      int GDSSpan = KillWaitBrackets[I]->getEventUB(GDS_GPR_LOCK) -
                    KillWaitBrackets[I]->getScoreLB(EXP_CNT);
      MaxPending[EXP_CNT] = std::max(MaxPending[EXP_CNT], GDSSpan);
      int EXPSpan = KillWaitBrackets[I]->getEventUB(EXP_GPR_LOCK) -
                    KillWaitBrackets[I]->getScoreLB(EXP_CNT);
      MaxPending[EXP_CNT] = std::max(MaxPending[EXP_CNT], EXPSpan);
    }
  }

#if 0
  // LC does not (unlike) add a waitcnt at beginning. Leaving it as marker.
  // TODO: how does LC distinguish between function entry and main entry?
  // If this is the entry to a function, force a wait.
  MachineBasicBlock &Entry = Block.getParent()->front();
  if (Entry.getNumber() == Block.getNumber()) {
    ScoreBrackets->setWaitAtBeginning();
    return;
  }
#endif

  // Now set the current Block's brackets to the largest ending bracket.
  for (enum InstCounterType T = VM_CNT; T < NUM_INST_CNTS;
       T = (enum InstCounterType)(T + 1)) {
    ScoreBrackets->setScoreUB(T, MaxPending[T]);
    ScoreBrackets->setScoreLB(T, 0);
    ScoreBrackets->setLastFlat(T, MaxFlat[T]);
  }

  ScoreBrackets->setMixedExpTypes(MixedExpTypes);

  // Set the register scoreboard.
  for (MachineBasicBlock *Pred : Block.predecessors()) {
    if (!BlockVisitedSet.count(Pred)) {
      continue;
    }

    BlockWaitcntBrackets *PredScoreBrackets =
        BlockWaitcntBracketsMap[Pred].get();

    // Now merge the gpr_reg_score information
    for (enum InstCounterType T = VM_CNT; T < NUM_INST_CNTS;
         T = (enum InstCounterType)(T + 1)) {
      int PredLB = PredScoreBrackets->getScoreLB(T);
      int PredUB = PredScoreBrackets->getScoreUB(T);
      if (PredLB < PredUB) {
        int PredScale = MaxPending[T] - PredUB;
        // Merge vgpr scores.
        for (int J = 0; J <= PredScoreBrackets->getMaxVGPR(); J++) {
          int PredRegScore = PredScoreBrackets->getRegScore(J, T);
          if (PredRegScore <= PredLB)
            continue;
          int NewRegScore = PredScale + PredRegScore;
          ScoreBrackets->setRegScore(
              J, T, std::max(ScoreBrackets->getRegScore(J, T), NewRegScore));
        }
        // Also need to merge sgpr scores for lgkm_cnt.
        if (T == LGKM_CNT) {
          for (int J = 0; J <= PredScoreBrackets->getMaxSGPR(); J++) {
            int PredRegScore =
                PredScoreBrackets->getRegScore(J + NUM_ALL_VGPRS, LGKM_CNT);
            if (PredRegScore <= PredLB)
              continue;
            int NewRegScore = PredScale + PredRegScore;
            ScoreBrackets->setRegScore(
                J + NUM_ALL_VGPRS, LGKM_CNT,
                std::max(
                    ScoreBrackets->getRegScore(J + NUM_ALL_VGPRS, LGKM_CNT),
                    NewRegScore));
          }
        }
      }
    }

    // Also merge the WaitEvent information.
    ForAllWaitEventType(W) {
      enum InstCounterType T = PredScoreBrackets->eventCounter(W);
      int PredEventUB = PredScoreBrackets->getEventUB(W);
      if (PredEventUB > PredScoreBrackets->getScoreLB(T)) {
        int NewEventUB =
            MaxPending[T] + PredEventUB - PredScoreBrackets->getScoreUB(T);
        if (NewEventUB > 0) {
          ScoreBrackets->setEventUB(
              W, std::max(ScoreBrackets->getEventUB(W), NewEventUB));
        }
      }
    }
  }

  // TODO: Is SC Block->IsMainExit() same as Block.succ_empty()?
  // Set the register scoreboard.
  if (Block.succ_empty() && !KillWaitBrackets.empty()) {
    for (unsigned int I = 0; I < KillWaitBrackets.size(); I++) {
      // Now merge the gpr_reg_score information.
      for (enum InstCounterType T = VM_CNT; T < NUM_INST_CNTS;
           T = (enum InstCounterType)(T + 1)) {
        int PredLB = KillWaitBrackets[I]->getScoreLB(T);
        int PredUB = KillWaitBrackets[I]->getScoreUB(T);
        if (PredLB < PredUB) {
          int PredScale = MaxPending[T] - PredUB;
          // Merge vgpr scores.
          for (int J = 0; J <= KillWaitBrackets[I]->getMaxVGPR(); J++) {
            int PredRegScore = KillWaitBrackets[I]->getRegScore(J, T);
            if (PredRegScore <= PredLB)
              continue;
            int NewRegScore = PredScale + PredRegScore;
            ScoreBrackets->setRegScore(
                J, T, std::max(ScoreBrackets->getRegScore(J, T), NewRegScore));
          }
          // Also need to merge sgpr scores for lgkm_cnt.
          if (T == LGKM_CNT) {
            for (int J = 0; J <= KillWaitBrackets[I]->getMaxSGPR(); J++) {
              int PredRegScore =
                  KillWaitBrackets[I]->getRegScore(J + NUM_ALL_VGPRS, LGKM_CNT);
              if (PredRegScore <= PredLB)
                continue;
              int NewRegScore = PredScale + PredRegScore;
              ScoreBrackets->setRegScore(
                  J + NUM_ALL_VGPRS, LGKM_CNT,
                  std::max(
                      ScoreBrackets->getRegScore(J + NUM_ALL_VGPRS, LGKM_CNT),
                      NewRegScore));
            }
          }
        }
      }

      // Also merge the WaitEvent information.
      ForAllWaitEventType(W) {
        enum InstCounterType T = KillWaitBrackets[I]->eventCounter(W);
        int PredEventUB = KillWaitBrackets[I]->getEventUB(W);
        if (PredEventUB > KillWaitBrackets[I]->getScoreLB(T)) {
          int NewEventUB =
              MaxPending[T] + PredEventUB - KillWaitBrackets[I]->getScoreUB(T);
          if (NewEventUB > 0) {
            ScoreBrackets->setEventUB(
                W, std::max(ScoreBrackets->getEventUB(W), NewEventUB));
          }
        }
      }
    }
  }

  // Special case handling of GDS_GPR_LOCK and EXP_GPR_LOCK. Merge this for the
  // sequencing predecessors, because changes to EXEC require waitcnts due to
  // the delayed nature of these operations.
  for (MachineBasicBlock *Pred : Block.predecessors()) {
    if (!BlockVisitedSet.count(Pred)) {
      continue;
    }

    BlockWaitcntBrackets *PredScoreBrackets =
        BlockWaitcntBracketsMap[Pred].get();

    int pred_gds_ub = PredScoreBrackets->getEventUB(GDS_GPR_LOCK);
    if (pred_gds_ub > PredScoreBrackets->getScoreLB(EXP_CNT)) {
      int new_gds_ub = MaxPending[EXP_CNT] + pred_gds_ub -
                       PredScoreBrackets->getScoreUB(EXP_CNT);
      if (new_gds_ub > 0) {
        ScoreBrackets->setEventUB(
            GDS_GPR_LOCK,
            std::max(ScoreBrackets->getEventUB(GDS_GPR_LOCK), new_gds_ub));
      }
    }
    int pred_exp_ub = PredScoreBrackets->getEventUB(EXP_GPR_LOCK);
    if (pred_exp_ub > PredScoreBrackets->getScoreLB(EXP_CNT)) {
      int new_exp_ub = MaxPending[EXP_CNT] + pred_exp_ub -
                       PredScoreBrackets->getScoreUB(EXP_CNT);
      if (new_exp_ub > 0) {
        ScoreBrackets->setEventUB(
            EXP_GPR_LOCK,
            std::max(ScoreBrackets->getEventUB(EXP_GPR_LOCK), new_exp_ub));
      }
    }
  }

  // if a single block loop, update the score brackets. Not needed for other
  // blocks, as we did this in-place
  if (IsSelfPred) {
    BlockWaitcntBracketsMap[&Block] = llvm::make_unique<BlockWaitcntBrackets>(*ScoreBrackets);
  }
}

/// Return true if the given basic block is a "bottom" block of a loop.
/// This works even if the loop is discontiguous. This also handles
/// multiple back-edges for the same "header" block of a loop.
bool SIInsertWaitcnts::isLoopBottom(const MachineLoop *Loop,
                                    const MachineBasicBlock *Block) {
  for (MachineBasicBlock *MBB : Loop->blocks()) {
    if (MBB == Block && MBB->isSuccessor(Loop->getHeader())) {
      return true;
    }
  }
  return false;
}

/// Count the number of "bottom" basic blocks of a loop.
unsigned SIInsertWaitcnts::countNumBottomBlocks(const MachineLoop *Loop) {
  unsigned Count = 0;
  for (MachineBasicBlock *MBB : Loop->blocks()) {
    if (MBB->isSuccessor(Loop->getHeader())) {
      Count++;
    }
  }
  return Count;
}

// Generate s_waitcnt instructions where needed.
void SIInsertWaitcnts::insertWaitcntInBlock(MachineFunction &MF,
                                            MachineBasicBlock &Block) {
  // Initialize the state information.
  mergeInputScoreBrackets(Block);

  BlockWaitcntBrackets *ScoreBrackets = BlockWaitcntBracketsMap[&Block].get();

<<<<<<< HEAD
  DEBUG({
    dbgs() << "Block" << Block.getNumber();
=======
  LLVM_DEBUG({
    dbgs() << "*** Block" << Block.getNumber() << " ***";
>>>>>>> 681bdae9
    ScoreBrackets->dump();
  });

  // Walk over the instructions.
  for (MachineBasicBlock::iterator Iter = Block.begin(), E = Block.end();
       Iter != E;) {
    MachineInstr &Inst = *Iter;
    // Remove any previously existing waitcnts.
    if (Inst.getOpcode() == AMDGPU::S_WAITCNT) {
      // Leave pre-existing waitcnts, but note their existence via setWaitcnt.
      // Remove the waitcnt-pass-generated waitcnts; the pass will add them back
      // as needed.
      if (!TrackedWaitcntSet.count(&Inst))
        ++Iter;
      else {
        ++Iter;
        Inst.removeFromParent();
      }
      ScoreBrackets->setWaitcnt(&Inst);
      continue;
    }

    // Kill instructions generate a conditional branch to the endmain block.
    // Merge the current waitcnt state into the endmain block information.
    // TODO: Are there other flavors of KILL instruction?
    if (Inst.getOpcode() == AMDGPU::KILL) {
      addKillWaitBracket(ScoreBrackets);
    }

    bool VCCZBugWorkAround = false;
    if (readsVCCZ(Inst) &&
        (!VCCZBugHandledSet.count(&Inst))) {
      if (ScoreBrackets->getScoreLB(LGKM_CNT) <
              ScoreBrackets->getScoreUB(LGKM_CNT) &&
          ScoreBrackets->hasPendingSMEM()) {
        if (ST->getGeneration() <= AMDGPUSubtarget::SEA_ISLANDS)
          VCCZBugWorkAround = true;
      }
    }

    // Generate an s_waitcnt instruction to be placed before
    // cur_Inst, if needed.
    generateWaitcntInstBefore(Inst, ScoreBrackets);

    updateEventWaitcntAfter(Inst, ScoreBrackets);

#if 0 // TODO: implement resource type check controlled by options with ub = LB.
    // If this instruction generates a S_SETVSKIP because it is an
    // indexed resource, and we are on Tahiti, then it will also force
    // an S_WAITCNT vmcnt(0)
    if (RequireCheckResourceType(Inst, context)) {
      // Force the score to as if an S_WAITCNT vmcnt(0) is emitted.
      ScoreBrackets->setScoreLB(VM_CNT,
      ScoreBrackets->getScoreUB(VM_CNT));
    }
#endif

    ScoreBrackets->clearWaitcnt();

    LLVM_DEBUG({
      Inst.print(dbgs());
      ScoreBrackets->dump();
    });

    // Check to see if this is a GWS instruction. If so, and if this is CI or
    // VI, then the generated code sequence will include an S_WAITCNT 0.
    // TODO: Are these the only GWS instructions?
    if (Inst.getOpcode() == AMDGPU::DS_GWS_INIT ||
        Inst.getOpcode() == AMDGPU::DS_GWS_SEMA_V ||
        Inst.getOpcode() == AMDGPU::DS_GWS_SEMA_BR ||
        Inst.getOpcode() == AMDGPU::DS_GWS_SEMA_P ||
        Inst.getOpcode() == AMDGPU::DS_GWS_BARRIER) {
      // TODO: && context->target_info->GwsRequiresMemViolTest() ) {
      ScoreBrackets->updateByWait(VM_CNT, ScoreBrackets->getScoreUB(VM_CNT));
      ScoreBrackets->updateByWait(EXP_CNT, ScoreBrackets->getScoreUB(EXP_CNT));
      ScoreBrackets->updateByWait(LGKM_CNT,
                                  ScoreBrackets->getScoreUB(LGKM_CNT));
    }

    // TODO: Remove this work-around after fixing the scheduler and enable the
    // assert above.
    if (VCCZBugWorkAround) {
      // Restore the vccz bit.  Any time a value is written to vcc, the vcc
      // bit is updated, so we can restore the bit by reading the value of
      // vcc and then writing it back to the register.
      BuildMI(Block, Inst, Inst.getDebugLoc(), TII->get(AMDGPU::S_MOV_B64),
              AMDGPU::VCC)
          .addReg(AMDGPU::VCC);
      VCCZBugHandledSet.insert(&Inst);
    }

    ++Iter;
  }

  // Check if we need to force convergence at loop footer.
  MachineLoop *ContainingLoop = MLI->getLoopFor(&Block);
  if (ContainingLoop && isLoopBottom(ContainingLoop, &Block)) {
    LoopWaitcntData *WaitcntData = LoopWaitcntDataMap[ContainingLoop].get();
    WaitcntData->print();
    LLVM_DEBUG(dbgs() << '\n';);

    // The iterative waitcnt insertion algorithm aims for optimal waitcnt
    // placement, but doesn't guarantee convergence for a loop. Each
    // loop should take at most (n+1) iterations for it to converge naturally,
    // where n is the number of bottom blocks. If this threshold is reached and
    // the result hasn't converged, then we force convergence by inserting
    // a s_waitcnt at the end of loop footer.
    if (WaitcntData->getIterCnt() > (countNumBottomBlocks(ContainingLoop) + 1)) {
      // To ensure convergence, need to make wait events at loop footer be no
      // more than those from the previous iteration.
      // As a simplification, instead of tracking individual scores and
      // generating the precise wait count, just wait on 0.
      bool HasPending = false;
      MachineInstr *SWaitInst = WaitcntData->getWaitcnt();
      for (enum InstCounterType T = VM_CNT; T < NUM_INST_CNTS;
           T = (enum InstCounterType)(T + 1)) {
        if (ScoreBrackets->getScoreUB(T) > ScoreBrackets->getScoreLB(T)) {
          ScoreBrackets->setScoreLB(T, ScoreBrackets->getScoreUB(T));
          HasPending = true;
          break;
        }
      }

      if (HasPending) {
        if (!SWaitInst) {
          SWaitInst = BuildMI(Block, Block.getFirstNonPHI(),
                              DebugLoc(), TII->get(AMDGPU::S_WAITCNT))
                              .addImm(0);
          TrackedWaitcntSet.insert(SWaitInst);
#if 0 // TODO: Format the debug output
          OutputTransformBanner("insertWaitcntInBlock",0,"Create:",context);
          OutputTransformAdd(SWaitInst, context);
#endif
        }
#if 0 // TODO: ??
        _DEV( REPORTED_STATS->force_waitcnt_converge = 1; )
#endif
      }

      if (SWaitInst) {
        LLVM_DEBUG({
          SWaitInst->print(dbgs());
          dbgs() << "\nAdjusted score board:";
          ScoreBrackets->dump();
        });

        // Add this waitcnt to the block. It is either newly created or
        // created in previous iterations and added back since block traversal
        // always removes waitcnts.
        insertWaitcntBeforeCF(Block, SWaitInst);
        WaitcntData->setWaitcnt(SWaitInst);
      }
    }
  }
}

bool SIInsertWaitcnts::runOnMachineFunction(MachineFunction &MF) {
  ST = &MF.getSubtarget<GCNSubtarget>();
  TII = ST->getInstrInfo();
  TRI = &TII->getRegisterInfo();
  MRI = &MF.getRegInfo();
  MLI = &getAnalysis<MachineLoopInfo>();
  IV = AMDGPU::IsaInfo::getIsaVersion(ST->getFeatureBits());
  const SIMachineFunctionInfo *MFI = MF.getInfo<SIMachineFunctionInfo>();
  AMDGPUASI = ST->getAMDGPUAS();

<<<<<<< HEAD
=======
  ForceEmitZeroWaitcnts = ForceEmitZeroFlag;
  for (enum InstCounterType T = VM_CNT; T < NUM_INST_CNTS;
       T = (enum InstCounterType)(T + 1))
    ForceEmitWaitcnt[T] = false;

>>>>>>> 681bdae9
  HardwareLimits.VmcntMax = AMDGPU::getVmcntBitMask(IV);
  HardwareLimits.ExpcntMax = AMDGPU::getExpcntBitMask(IV);
  HardwareLimits.LgkmcntMax = AMDGPU::getLgkmcntBitMask(IV);

  HardwareLimits.NumVGPRsMax = ST->getAddressableNumVGPRs();
  HardwareLimits.NumSGPRsMax = ST->getAddressableNumSGPRs();
  assert(HardwareLimits.NumVGPRsMax <= SQ_MAX_PGM_VGPRS);
  assert(HardwareLimits.NumSGPRsMax <= SQ_MAX_PGM_SGPRS);

  RegisterEncoding.VGPR0 = TRI->getEncodingValue(AMDGPU::VGPR0);
  RegisterEncoding.VGPRL =
      RegisterEncoding.VGPR0 + HardwareLimits.NumVGPRsMax - 1;
  RegisterEncoding.SGPR0 = TRI->getEncodingValue(AMDGPU::SGPR0);
  RegisterEncoding.SGPRL =
      RegisterEncoding.SGPR0 + HardwareLimits.NumSGPRsMax - 1;

  TrackedWaitcntSet.clear();
  BlockVisitedSet.clear();
  VCCZBugHandledSet.clear();
  LoopWaitcntDataMap.clear();
  BlockWaitcntProcessedSet.clear();

  // Walk over the blocks in reverse post-dominator order, inserting
  // s_waitcnt where needed.
  ReversePostOrderTraversal<MachineFunction *> RPOT(&MF);
  bool Modified = false;
  for (ReversePostOrderTraversal<MachineFunction *>::rpo_iterator
           I = RPOT.begin(),
           E = RPOT.end(), J = RPOT.begin();
       I != E;) {
    MachineBasicBlock &MBB = **I;

    BlockVisitedSet.insert(&MBB);

    BlockWaitcntBrackets *ScoreBrackets = BlockWaitcntBracketsMap[&MBB].get();
    if (!ScoreBrackets) {
      BlockWaitcntBracketsMap[&MBB] = llvm::make_unique<BlockWaitcntBrackets>(ST);
      ScoreBrackets = BlockWaitcntBracketsMap[&MBB].get();
    }
    ScoreBrackets->setPostOrder(MBB.getNumber());
    MachineLoop *ContainingLoop = MLI->getLoopFor(&MBB);
    if (ContainingLoop && LoopWaitcntDataMap[ContainingLoop] == nullptr)
      LoopWaitcntDataMap[ContainingLoop] = llvm::make_unique<LoopWaitcntData>();

    // If we are walking into the block from before the loop, then guarantee
    // at least 1 re-walk over the loop to propagate the information, even if
    // no S_WAITCNT instructions were generated.
    if (ContainingLoop && ContainingLoop->getHeader() == &MBB) {
      unsigned Count = countNumBottomBlocks(ContainingLoop);

      // If the loop has multiple back-edges, and so more than one "bottom"
      // basic block, we have to guarantee a re-walk over every blocks.
      if ((std::count(BlockWaitcntProcessedSet.begin(),
                      BlockWaitcntProcessedSet.end(), &MBB) < (int)Count)) {
        BlockWaitcntBracketsMap[&MBB]->setRevisitLoop(true);
        LLVM_DEBUG(dbgs() << "set-revisit1: Block"
                          << ContainingLoop->getHeader()->getNumber() << '\n';);
      }
    }

    // Walk over the instructions.
    insertWaitcntInBlock(MF, MBB);

    // Record that waitcnts have been processed at least once for this block.
    BlockWaitcntProcessedSet.push_back(&MBB);

    // See if we want to revisit the loop. If a loop has multiple back-edges,
    // we shouldn't revisit the same "bottom" basic block.
    if (ContainingLoop && isLoopBottom(ContainingLoop, &MBB) &&
        std::count(BlockWaitcntProcessedSet.begin(),
                   BlockWaitcntProcessedSet.end(), &MBB) == 1) {
      MachineBasicBlock *EntryBB = ContainingLoop->getHeader();
      BlockWaitcntBrackets *EntrySB = BlockWaitcntBracketsMap[EntryBB].get();
      if (EntrySB && EntrySB->getRevisitLoop()) {
        EntrySB->setRevisitLoop(false);
        J = I;
        int32_t PostOrder = EntrySB->getPostOrder();
        // TODO: Avoid this loop. Find another way to set I.
        for (ReversePostOrderTraversal<MachineFunction *>::rpo_iterator
                 X = RPOT.begin(),
                 Y = RPOT.end();
             X != Y; ++X) {
          MachineBasicBlock &MBBX = **X;
          if (MBBX.getNumber() == PostOrder) {
            I = X;
            break;
          }
        }
        LoopWaitcntData *WaitcntData = LoopWaitcntDataMap[ContainingLoop].get();
        WaitcntData->incIterCnt();
        LLVM_DEBUG(dbgs() << "revisit: Block" << EntryBB->getNumber() << '\n';);
        continue;
      } else {
        LoopWaitcntData *WaitcntData = LoopWaitcntDataMap[ContainingLoop].get();
        // Loop converged, reset iteration count. If this loop gets revisited,
        // it must be from an outer loop, the counter will restart, this will
        // ensure we don't force convergence on such revisits.
        WaitcntData->resetIterCnt();
      }
    }

    J = I;
    ++I;
  }

  SmallVector<MachineBasicBlock *, 4> EndPgmBlocks;

  bool HaveScalarStores = false;

  for (MachineFunction::iterator BI = MF.begin(), BE = MF.end(); BI != BE;
       ++BI) {
    MachineBasicBlock &MBB = *BI;

    for (MachineBasicBlock::iterator I = MBB.begin(), E = MBB.end(); I != E;
         ++I) {
      if (!HaveScalarStores && TII->isScalarStore(*I))
        HaveScalarStores = true;

      if (I->getOpcode() == AMDGPU::S_ENDPGM ||
          I->getOpcode() == AMDGPU::SI_RETURN_TO_EPILOG)
        EndPgmBlocks.push_back(&MBB);
    }
  }

  if (HaveScalarStores) {
    // If scalar writes are used, the cache must be flushed or else the next
    // wave to reuse the same scratch memory can be clobbered.
    //
    // Insert s_dcache_wb at wave termination points if there were any scalar
    // stores, and only if the cache hasn't already been flushed. This could be
    // improved by looking across blocks for flushes in postdominating blocks
    // from the stores but an explicitly requested flush is probably very rare.
    for (MachineBasicBlock *MBB : EndPgmBlocks) {
      bool SeenDCacheWB = false;

      for (MachineBasicBlock::iterator I = MBB->begin(), E = MBB->end(); I != E;
           ++I) {
        if (I->getOpcode() == AMDGPU::S_DCACHE_WB)
          SeenDCacheWB = true;
        else if (TII->isScalarStore(*I))
          SeenDCacheWB = false;

        // FIXME: It would be better to insert this before a waitcnt if any.
        if ((I->getOpcode() == AMDGPU::S_ENDPGM ||
             I->getOpcode() == AMDGPU::SI_RETURN_TO_EPILOG) &&
            !SeenDCacheWB) {
          Modified = true;
          BuildMI(*MBB, I, I->getDebugLoc(), TII->get(AMDGPU::S_DCACHE_WB));
        }
      }
    }
  }

  if (!MFI->isEntryFunction()) {
    // Wait for any outstanding memory operations that the input registers may
    // depend on. We can't track them and it's better to the wait after the
    // costly call sequence.

    // TODO: Could insert earlier and schedule more liberally with operations
    // that only use caller preserved registers.
    MachineBasicBlock &EntryBB = MF.front();
    BuildMI(EntryBB, EntryBB.getFirstNonPHI(), DebugLoc(), TII->get(AMDGPU::S_WAITCNT))
      .addImm(0);

    Modified = true;
  }

  return Modified;
}<|MERGE_RESOLUTION|>--- conflicted
+++ resolved
@@ -40,6 +40,7 @@
 #include "llvm/IR/DebugLoc.h"
 #include "llvm/Pass.h"
 #include "llvm/Support/Debug.h"
+#include "llvm/Support/DebugCounter.h"
 #include "llvm/Support/ErrorHandling.h"
 #include "llvm/Support/raw_ostream.h"
 #include <algorithm>
@@ -50,9 +51,21 @@
 #include <utility>
 #include <vector>
 
+using namespace llvm;
+
 #define DEBUG_TYPE "si-insert-waitcnts"
 
-using namespace llvm;
+DEBUG_COUNTER(ForceExpCounter, DEBUG_TYPE"-forceexp",
+              "Force emit s_waitcnt expcnt(0) instrs");
+DEBUG_COUNTER(ForceLgkmCounter, DEBUG_TYPE"-forcelgkm",
+              "Force emit s_waitcnt lgkmcnt(0) instrs");
+DEBUG_COUNTER(ForceVMCounter, DEBUG_TYPE"-forcevm",
+              "Force emit s_waitcnt vmcnt(0) instrs");
+
+static cl::opt<unsigned> ForceEmitZeroFlag(
+  "amdgpu-waitcnt-forcezero",
+  cl::desc("Force all waitcnt instrs to be emitted as s_waitcnt vmcnt(0) expcnt(0) lgkmcnt(0)"),
+  cl::init(0), cl::Hidden);
 
 namespace {
 
@@ -372,14 +385,11 @@
 
   std::vector<std::unique_ptr<BlockWaitcntBrackets>> KillWaitBrackets;
 
-<<<<<<< HEAD
-=======
   // ForceEmitZeroWaitcnts: force all waitcnts insts to be s_waitcnt 0
   // because of amdgpu-waitcnt-forcezero flag
   bool ForceEmitZeroWaitcnts;
   bool ForceEmitWaitcnt[NUM_INST_CNTS];
 
->>>>>>> 681bdae9
 public:
   static char ID;
 
@@ -406,6 +416,41 @@
     // traversed.
     KillWaitBrackets.push_back(
         llvm::make_unique<BlockWaitcntBrackets>(*Bracket));
+  }
+
+  bool isForceEmitWaitcnt() const {
+    for (enum InstCounterType T = VM_CNT; T < NUM_INST_CNTS;
+         T = (enum InstCounterType)(T + 1))
+      if (ForceEmitWaitcnt[T])
+        return true;
+    return false;
+  }
+
+  void setForceEmitWaitcnt() {
+// For non-debug builds, ForceEmitWaitcnt has been initialized to false;
+// For debug builds, get the debug counter info and adjust if need be
+#ifndef NDEBUG
+    if (DebugCounter::isCounterSet(ForceExpCounter) &&
+        DebugCounter::shouldExecute(ForceExpCounter)) {
+      ForceEmitWaitcnt[EXP_CNT] = true;
+    } else {
+      ForceEmitWaitcnt[EXP_CNT] = false;
+    }
+
+    if (DebugCounter::isCounterSet(ForceLgkmCounter) &&
+         DebugCounter::shouldExecute(ForceLgkmCounter)) {
+      ForceEmitWaitcnt[LGKM_CNT] = true;
+    } else {
+      ForceEmitWaitcnt[LGKM_CNT] = false;
+    }
+
+    if (DebugCounter::isCounterSet(ForceVMCounter) &&
+        DebugCounter::shouldExecute(ForceVMCounter)) {
+      ForceEmitWaitcnt[VM_CNT] = true;
+    } else {
+      ForceEmitWaitcnt[VM_CNT] = false;
+    }
+#endif // NDEBUG
   }
 
   bool mayAccessLDSThroughFlat(const MachineInstr &MI) const;
@@ -851,9 +896,6 @@
   // sc-merge. It is not a coincident that all these cases correspond to the
   // instructions that are skipped in the assembling loop.
   bool NeedLineMapping = false; // TODO: Check on this.
-<<<<<<< HEAD
-  if (MI.isDebugValue() &&
-=======
 
   // ForceEmitZeroWaitcnt: force a single s_waitcnt 0 due to hw bug
   bool ForceEmitZeroWaitcnt = false;
@@ -862,7 +904,6 @@
   bool IsForceEmitWaitcnt = isForceEmitWaitcnt();
 
   if (MI.isDebugInstr() &&
->>>>>>> 681bdae9
       // TODO: any other opcode?
       !NeedLineMapping) {
     return;
@@ -1072,9 +1113,6 @@
     } // End of for loop that looks at all dest operands.
   }
 
-  // TODO: Tie force zero to a compiler triage option.
-  bool ForceZero = false;
-
   // Check to see if this is an S_BARRIER, and if an implicit S_WAITCNT 0
   // occurs before the instruction. Doing it here prevents any additional
   // S_WAITCNTs from being emitted if the instruction was marked as
@@ -1101,28 +1139,20 @@
       // block, so if we only wait on LGKM here, we might end up with
       // another s_waitcnt inserted right after this if there are non-LGKM
       // instructions still outstanding.
-<<<<<<< HEAD
-      ForceZero = true;
-=======
       // FIXME: this is too conservative / the comment is wrong.
       // We don't wait on everything at the end of the block and we combine
       // waitcnts so we should never have back-to-back waitcnts.
       ForceEmitZeroWaitcnt = true;
->>>>>>> 681bdae9
       EmitWaitcnt = true;
     }
   }
 
   // Does this operand processing indicate s_wait counter update?
-  if (EmitWaitcnt) {
+  if (EmitWaitcnt || IsForceEmitWaitcnt) {
     int CntVal[NUM_INST_CNTS];
 
     bool UseDefaultWaitcntStrategy = true;
-<<<<<<< HEAD
-    if (ForceZero) {
-=======
     if (ForceEmitZeroWaitcnt || ForceEmitZeroWaitcnts) {
->>>>>>> 681bdae9
       // Force all waitcnts to 0.
       for (enum InstCounterType T = VM_CNT; T < NUM_INST_CNTS;
            T = (enum InstCounterType)(T + 1)) {
@@ -1159,7 +1189,7 @@
     }
 
     // If we are not waiting on any counter we can skip the wait altogether.
-    if (EmitWaitcnt != 0) {
+    if (EmitWaitcnt != 0 || IsForceEmitWaitcnt) {
       MachineInstr *OldWaitcnt = ScoreBrackets->getWaitcnt();
       int Imm = (!OldWaitcnt) ? 0 : OldWaitcnt->getOperand(0).getImm();
       if (!OldWaitcnt ||
@@ -1188,8 +1218,10 @@
       }
 
       // Update an existing waitcount, or make a new one.
-      unsigned Enc = AMDGPU::encodeWaitcnt(IV, CntVal[VM_CNT],
-                                           CntVal[EXP_CNT], CntVal[LGKM_CNT]);
+      unsigned Enc = AMDGPU::encodeWaitcnt(IV,
+                      ForceEmitWaitcnt[VM_CNT] ? 0 : CntVal[VM_CNT],
+                      ForceEmitWaitcnt[EXP_CNT] ? 0 : CntVal[EXP_CNT],
+                      ForceEmitWaitcnt[LGKM_CNT] ? 0 : CntVal[LGKM_CNT]);
       // We don't remove waitcnts that existed prior to the waitcnt
       // pass. Check if the waitcnt to-be-inserted can be avoided
       // or if the prev waitcnt can be updated.
@@ -1215,8 +1247,6 @@
       }
       if (insertSWaitInst) {
         if (OldWaitcnt && OldWaitcnt->getOpcode() == AMDGPU::S_WAITCNT) {
-<<<<<<< HEAD
-=======
           if (ForceEmitZeroWaitcnts)
             LLVM_DEBUG(
                 dbgs()
@@ -1225,7 +1255,6 @@
             LLVM_DEBUG(dbgs()
                        << "Force emit a s_waitcnt due to debug counter\n");
 
->>>>>>> 681bdae9
           OldWaitcnt->getOperand(0).setImm(Enc);
           if (!OldWaitcnt->getParent())
             MI.getParent()->insert(MI, OldWaitcnt);
@@ -1649,13 +1678,8 @@
 
   BlockWaitcntBrackets *ScoreBrackets = BlockWaitcntBracketsMap[&Block].get();
 
-<<<<<<< HEAD
-  DEBUG({
-    dbgs() << "Block" << Block.getNumber();
-=======
   LLVM_DEBUG({
     dbgs() << "*** Block" << Block.getNumber() << " ***";
->>>>>>> 681bdae9
     ScoreBrackets->dump();
   });
 
@@ -1822,14 +1846,11 @@
   const SIMachineFunctionInfo *MFI = MF.getInfo<SIMachineFunctionInfo>();
   AMDGPUASI = ST->getAMDGPUAS();
 
-<<<<<<< HEAD
-=======
   ForceEmitZeroWaitcnts = ForceEmitZeroFlag;
   for (enum InstCounterType T = VM_CNT; T < NUM_INST_CNTS;
        T = (enum InstCounterType)(T + 1))
     ForceEmitWaitcnt[T] = false;
 
->>>>>>> 681bdae9
   HardwareLimits.VmcntMax = AMDGPU::getVmcntBitMask(IV);
   HardwareLimits.ExpcntMax = AMDGPU::getExpcntBitMask(IV);
   HardwareLimits.LgkmcntMax = AMDGPU::getLgkmcntBitMask(IV);
